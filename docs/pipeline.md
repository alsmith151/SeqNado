# Pipeline

## Configuration

The pipeline is configured using a YAML file: e.g. `config_atac.yml`, `config_chip.yml`. We highly recommend using the `seqnado-config` command to generate the configuration file as this will prompt the user for the required information and ensure that the configuration file is valid. The configuration file can be edited manually if required e.g. using `nano` or the VS Code text editor.

### Generate the working directory and configuration file

The following command will generate the working directory and configuration file for the ATAC-seq pipeline:

```bash
seqnado-config chip
<<<<<<< HEAD

# options 
-r, --rerun # Re-run the config
-g, --genome [dm6|hg19|hg38|hg38_dm6|hg38_mm39|hg38_spikein|mm10|mm39|other] # Genome to use if genome preset is configured
=======
>>>>>>> 3cebc807
```

You should get somthing like this:

```bash
$ seqnado-config chip
  What is your project name? [cchahrou_project]: TEST
  What is your genome name? [other]: hg38
  Path to Bowtie2 genome indices: [None]: /ceph/project/milne_group/shared/seqnado_reference/hg38/UCSC/bt2_index/hg38
  Path to chromosome sizes file: [None]: /ceph/project/milne_group/shared/seqnado_reference/hg38/UCSC/sequence/hg38.chrom.sizes
  Path to GTF file: [None]: /ceph/project/milne_group/shared/seqnado_reference/hg38/UCSC/genes/hg38.ncbiRefSeq.gtf
  Path to blacklist bed file: [None]: /ceph/project/milne_group/shared/seqnado_reference/hg38/hg38-blacklist.v2.bed.gz
  Do you want to remove blacklist regions? (yes/no) [yes]: yes
  Remove PCR duplicates? (yes/no) [yes]: yes
  Remove PCR duplicates method: [picard]: picard
  Do you have spikein? (yes/no) [no]: yes
  Normalisation method: [orlando/with_input]: orlando
  Reference genome: [hg38]: hg38
  Spikein genome: [dm6]: dm6
  Path to fastqscreen config: [/ceph/project/milne_group/shared/seqnado_reference/fastqscreen_reference/fastq_screen.conf]: /ceph/project/milne_group/shared/seqnado_reference/fastqscreen_reference/fastq_screen.conf
  Do you want to make bigwigs? (yes/no) [no]: yes
  Pileup method: [deeptools/homer]: deeptools
  Do you want to make heatmaps? (yes/no) [no]: yes
  Do you want to call peaks? (yes/no) [no]: yes
  Peak caller: [lanceotron/macs/homer]: lanceotron
  Do you want to make a UCSC hub? (yes/no) [no]: yes
  UCSC hub directory: [/path/to/ucsc_hub/]: /project/milne_group/datashare/etc
  What is your email address? [cchahrou@example.com]: email for UCSC
  Color by (for UCSC hub): [samplename]: samplename
  Directory '2024-01-26_chip_TEST' has been created with the 'config_chip.yml' file.
```

This will generate the following files:

```bash
$ tree 2024-01-13_chip_test/

2024-01-13_chip_test/
├── config_chip.yml
└── readme_test.md

0 directories, 2 files
```

### Edit the configuration file (if required)

The configuration file can be edited manually if required e.g. using `nano` or the VS Code text editor. Use this if you have made an error in the configuration file or if you want to change it for any other reason.

!!! Warning
    If you edit the configuration file manually, you must ensure that it is valid YAML syntax (ensure that you do not delete any colons, commas, or change the indentation). You can check that the file is valid using the following command:

```bash
nano config_chip.yml # Note to exit nano press ctrl+x and then "y" followed by "enter" to save
```

### Create a design file (optional)

#### Infer sample names from fastq file names

If the fastq files are named in a way that seqnado can infer the sample names, then a design file will be generated automatically:

  ChIP-seq

  * samplename1_Antibody_R1.fastq.gz
  * samplename1_Antibody_R2.fastq.gz
  * samplename1_Input_1.fastq.gz
  * samplename1_Input_2.fastq.gz

  For ATAC-seq:

  * sample-name-1_R1.fastq.gz
  * sample-name-1_R2.fastq.gz
  * sample-name-1_1.fastq.gz
  * sample-name-1_2.fastq.gz

  For RNA-seq:

  * sample-name-1_R1.fastq.gz
  * sample-name-1_R2.fastq.gz
  * sample-name-1_1.fastq.gz
  * sample-name-1_2.fastq.gz


#### Use `seqnado-design` to generate a design file

If the fastq files are not named in a way that seqnado can infer the sample names, then a design file can be generated using the `seqnado-design` command. You'll need to enter the working directory and generate a design file:

```bash
cd 2024-01-13_test/
seqnado-design chip /path/to/fastq/files/* # Note that you can use tab completion to complete the path to the fastq files
```

This will generate a design file called `design.csv` in the working directory.


#### ATAC|RNA-seq design file

An ATAC-seq or RNA-seq design file should look something like this:

```bash
,r1,r2
rna,/tmp/pytest-of-asmith/pytest-7/data2/2024-01-13_rna_test/rna_2.fastq.gz,/tmp/pytest-of-asmith/pytest-7/data2/2024-01-13_rna_test/rna_1.fastq.gz
```

!!! Note
    The design file is a CSV file with the following columns:
      * The first column is the sample name
      * `r1` - The path to the read 1 fastq file
      * `r2` - The path to the read 2 fastq file


#### ChIP-seq design file

A ChIP assay design file should look something like this:

```bash
,ip_r1,ip_r2,control_r1,control_r2,ip,control
CTCF,CTCF_CTCF_2.fastq.gz,CTCF_CTCF_1.fastq.gz,CTCF_input_2.fastq.gz,CTCF_input_1.fastq.gz,CTCF,input
```

!!! Note
    The design file is a CSV file with the following columns:
      * The first column is the sample name
      * `ip_r1` - The path to the IP read 1 fastq file
      * `ip_r2` - The path to the IP read 2 fastq file
      * `control_r1` - The path to the control read 1 fastq file
      * `control_r2` - The path to the control read 2 fastq file
      * `ip` - The name of the IP sample
      * `control` - The name of the control sample


#### RNA-seq design file

An RNA-seq design file should look something like this:

```bash
,r1,r2
rna,/tmp/pytest-of-asmith/pytest-7/data2/2024-01-13_rna_test/rna_2.fastq.gz,/tmp/pytest-of-asmith/pytest-7/data2/2024-01-13_rna_test/rna_1.fastq.gz
```

If you want to run DeSeq2, then you will need to add an additional column to the design file to indicate which samples are in the control group:

```bash
,r1,r2,deseq2
rna1,/tmp/pytest-of-asmith/pytest-7/data2/2024-01-13_rna_test/rna1_2.fastq.gz,/tmp/pytest-of-asmith/pytest-7/data2/2024-01-13_rna_test/rna1_1.fastq.gz,control
rna2,/tmp/pytest-of-asmith/pytest-7/data2/2024-01-13_rna_test/rna2_2.fastq.gz,/tmp/pytest-of-asmith/pytest-7/data2/2024-01-13_rna_test/rna2_1.fastq.gz,control
rna3,/tmp/pytest-of-asmith/pytest-7/data2/2024-01-13_rna_test/rna3_2.fastq.gz,/tmp/pytest-of-asmith/pytest-7/data2/2024-01-13_rna_test/rna3_1.fastq.gz,control
rna4,/tmp/pytest-of-asmith/pytest-7/data2/2024-01-13_rna_test/rna4_2.fastq.gz,/tmp/pytest-of-asmith/pytest-7/data2/2024-01-13_rna_test/rna4_1.fastq.gz,treated
rna5,/tmp/pytest-of-asmith/pytest-7/data2/2024-01-13_rna_test/rna5_2.fastq.gz,/tmp/pytest-of-asmith/pytest-7/data2/2024-01-13_rna_test/rna5_1.fastq.gz,treated
rna6,/tmp/pytest-of-asmith/pytest-7/data2/2024-01-13_rna_test/rna6_2.fastq.gz,/tmp/pytest-of-asmith/pytest-7/data2/2024-01-13_rna_test/rna6_1.fastq.gz,treated
```


## Running the pipeline

### Ensure files are in the correct location

Before running the pipeline, ensure that the fastq files, and design are in the correct location:

```bash
# Fastq files
ln -s /path/to/fastq_files/ /path/to/working-directory/made-by-seqnado-config/

# Design
mv /path/to/design.csv /path/to/working-directory/made-by-seqnado-config/
```

### Check you are in the correct directory

```bash
$ ls -l
-rw-r--r-- 1 asmith asmithgrp    1845 Jan 13 10:50 config_rna.yml
-rw-r--r-- 1 asmith asmithgrp   14784 Jan 13 10:50 deseq2_test.qmd
-rw-r--r-- 1 asmith asmithgrp     155 Jan 13 14:40 design.csv
-rw-r--r-- 1 asmith asmithgrp 3813176 Jan 13 10:50 rna_1.fastq.gz
-rw-r--r-- 1 asmith asmithgrp 3836966 Jan 13 10:50 rna_2.fastq.gz
```


### Ensure that the pipeline will not stop when you log out

```bash
tmux new -s NAME_OF_SESSION

# or 

screen -S NAME_OF_SESSION

# to exit screen session
  ctrl+a d 
```


### Check you have activated the conda environment

```bash
conda activate seqnado
```

### Run the pipeline

The pipeline can be run using the following command:

```bash
seqnado [atac|chip|rna|snp] -c <number of cores> --preset [ss|ls]
```

An actual example would be:

```bash
seqnado rna -c 8 --preset ss
```

!!! Note
    * To visualise which tasks will be performed by the pipeline before running.
    ```seqnado atac -c 1 --preset ss --dag | dot -Tpng > dag.png```


## Pipeline Errors

Check the log file for errors:

```bash
# Look at all of the log files
cat seqnado_error.log

# Look for errors in the log files
cat seqnado_error.log | grep exception -A 10 -B 10
```<|MERGE_RESOLUTION|>--- conflicted
+++ resolved
@@ -10,13 +10,11 @@
 
 ```bash
 seqnado-config chip
-<<<<<<< HEAD
 
 # options 
 -r, --rerun # Re-run the config
 -g, --genome [dm6|hg19|hg38|hg38_dm6|hg38_mm39|hg38_spikein|mm10|mm39|other] # Genome to use if genome preset is configured
-=======
->>>>>>> 3cebc807
+
 ```
 
 You should get somthing like this:
