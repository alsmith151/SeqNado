<<<<<<< HEAD
```


                                                           /$$          
                                                          | $$          
    /$$$$$$$  /$$$$$$   /$$$$$$  /$$$$$$$   /$$$$$$   /$$$$$$$  /$$$$$$ 
   /$$_____/ /$$__  $$ /$$__  $$| $$__  $$ |____  $$ /$$__  $$ /$$__  $$
  |  $$$$$$ | $$$$$$$$| $$  \ $$| $$  \ $$  /$$$$$$$| $$  | $$| $$  \ $$
   \____  $$| $$_____/| $$  | $$| $$  | $$ /$$__  $$| $$  | $$| $$  | $$
   /$$$$$$$/|  $$$$$$$|  $$$$$$$| $$  | $$|  $$$$$$$|  $$$$$$$|  $$$$$$/
  |_______/  \_______/ \____  $$|__/  |__/ \_______/ \_______/ \______/ 
                            | $$                                        
                            | $$                                        
                            |__/                                        
  
                            ./@@/               &@@.                          
                       .@@@                        %@@,                       
                     #@@*    /@@              @@&   .@@@                      
                    ,@@@  &@@                   /@@ .@@@                      
                     %@@&#@&  *@.            @/ .@@%@@@.                      
                       .@@@@@,@@  &@@@@@@@/ ,@@@@@@@@//                       
                          @@/#@@@@@@%//#&@@@@@@&, #@@/                        
                            %@@@./&@%/,.,/#&@@@@@&,  /                        
                             @@//@@@@&/.       .#@@@%                         
                               @@@@/  ./&@@@@@@#,  /                          
                                   &@@@@@@@&%&@@@@@                           
                                  #@@%                                        
                                  &# *@@@@@@@,                                
                                    @@@@@@@@                                  
                                  .@@@&%#/                                    
                                 .*  ./.                                      
                                  /@@%                                        
                                    %                                         
  
                                     
```

# SeqNado Pipeline

Pipeline based on snakemake to process ChIP-seq, ATAC-seq, RNA-seq and short read WGS data for SNP calling.

## Installation

1. Create a basic conda environment (with pip to install python packages) and activate it.  

    ```{bash}
        conda create -n seqnado pip
        conda activate seqnado
    ```

1. Install the pipeline. Two options:  

    a) Clone the repositry and install directly.
    ```{bash}
        git clone https://github.com/alsmith151/SeqNado.git
        cd SeqNado
        pip install .
    ```

    b) Install from GitHub directly
=======
# NGS Pipeline

Pipeline based on snakemake to process ChIP-seq, ATAC-seq and RNA-seq data.

## Installation

1. Create a basic conda environment (with pip to install python packages) and activate it.

    ```{bash}
    conda create -n np pip
    conda activate np
    ````

1. Install the pipeline. Two options:

    a) Clone the repositry and install directly

    ```
    git clone https://github.com/alsmith151/ngs_pipeline.git
    cd ngs_pipeline
    pip install .
    ```

    b) Install from GitHub directly

    ```
    pip install git+https://github.com/alsmith151/ngs_pipeline.git
    ```

1. If you intend to use a cluster e.g. SLURM add the path to the DRMAA interface to your .bashrc:

    ```
    # Access to the DRMAA library: https://en.wikipedia.org/wiki/DRMAA
    echo "export DRMAA_LIBRARY_PATH=/<full-path>/libdrmaa.so" >> ~/.bashrc

    # For CBRG users the command to use is:
    echo "export DRMAA_LIBRARY_PATH=/usr/lib64/libdrmaa.so" >> ~/.bashrc
    ```
>>>>>>> c8f605c9

    ```{bash}
        pip install git+https://github.com/alsmith151/SeqNado.git
    ```

1. If you intend to use a cluster e.g. SLURM add the path to the DRMAA interface to your .bashrc:

    ```{bash}
        # Access to the DRMAA library: https://en.wikipedia.org/wiki/DRMAA
        echo "export DRMAA_LIBRARY_PATH=/<full-path>/libdrmaa.so" >> ~/.bashrc

<<<<<<< HEAD
        # For CBRG users the command to use is:
        echo "export DRMAA_LIBRARY_PATH=/usr/lib64/libdrmaa.so" >> ~/.bashrc
    ```
  
## Running the pipeline

1. **Setup project directory**

    In the parent directory of desired the working directory run the following command:

    ```
        seqnado-config atac # ATAC-seq samples
        seqnado-config chip # ChIP-seq/ChIPMentation
        seqnado-config rna # RNA-seq - Not fully tested
        seqnado-config snp # snp calling - Not fully tested

    ```

    This will lead you through a series of questions which will create a new project directory, config file and a sample sheet for you to edit.

    cd into the newly made directory and inspect the config file.  

1. **Copy or link fastq files into the fastq directory**

    Copy:  
    ```cp PATH_TO_FASTQ/example_R1.fastq.gz```

    Symlink: Be sure to use the absolute path for symlinks i.e.  
        ```ln -s /ABSOLUTE_PATH_TO_FASTQ/example_R1.fastq.gz ```  

1. **Set-up sample sheet**

    There are two options for preparing a sample sheet:

    a) Using seqnado-design

    ```
        seqnado-design atac fastq/* # ATAC-seq samples
        seqnado-design chip fastq/* # ChIP-seq/ChIPMentation
        seqnado-design rna fastq/* # RNA-seq - Not fully tested
        seqnado-design snp fastq/* # snp calling - Not fully tested

    ```

    If samples names match the following conventions then a sample sheet will be generated for your samples:

        ChIP-seq

        * samplename1_Antibody_R1.fastq.gz
        * samplename1_Antibody_R2.fastq.gz
        * samplename1_Input_1.fastq
        * samplename1_Input_2.fastq

        For ATAC-seq:

        * sample-name-1_R1.fastq.gz
        * sample-name-1_R2.fastq.gz
        * sample-name-1_1.fastq
        * sample-name-1_2.fastq

        For RNA-seq:

        * sample-name-1_R1.fastq.gz
        * sample-name-1_R2.fastq.gz
        * sample-name-1_1.fastq
        * sample-name-1_2.fastq  


    b) Using a custom sample sheet. 

    This is useful for situations in which it can be difficult to appropriately compare IP and Input control samples. 

    * For ChIP-seq samples you will need to create a csv or tsv file with the following columns:

        | sample      | antibody | fq1                              | fq2                              | control              |
        |-------------|----------|----------------------------------|----------------------------------|----------------------|
        | SAMPLE-NAME | ANTIBODY | SAMPLE-NAME_ANTIBODY_R1.fastq.gz | SAMPLE-NAME_ANTIBODY_R2.fastq.gz | CONTROL_SAMPLE_Input |



    * For ATAC-seq, RNA-seq or SNP calling samples you will need to create a csv or tsv file with the following columns:

        | sample      | fq1                              | fq2                              |
        |-------------|----------------------------------|----------------------------------|
        | SAMPLE-NAME | SAMPLE-NAME_R1.fastq.gz | SAMPLE-NAME_R2.fastq.gz |


1. **Running the pipeline**

    All FASTQ files present in the directory will be processed by the pipeline in parallel and
    original FASTQ files will not be modified. If new FASTQ files are added to a pre-run pipeline,
    only the new files will be processed.

    After copying/linking FASTQ files into the working directory and configuring the copy of
    config_[*assay*].yml in the working directory for the current experiment, the pipeline can be run with:

    ```
    seqnado atac # ATAC-seq samples
    seqnado chip # ChIP-seq/ChIPMentation
    seqnado rna # RNA-seq - Not fully tested
    seqnado snp # snp calling - Not fully tested
    ```

    * To visualise which tasks will be performed by the pipeline before running.  
    ```seqnado atac -c 1 --preset ss --dag | dot -Tpng > dag.png```

    * If using all default settings (this will run on just the login node)  
    ```seqnado atac -c NUMBER_OF_CORES```

    * If you want to use the cluster (recommended)  
    ```seqnado atac -c NUMBER_OF_CORES --preset ss```

    * Avoiding network disconnections  
    ```nohup seqnado atac make &```

    **Your processed data can be found in ./seqnado_output**
=======
    To run the pipeline you will need to create a working directory for the pipeline run:

    ```
    mkdir RS411_EPZ5676/
    cd RS411_EPZ5676/
    ```

    The pipeline will be executed here and all files will be generated
    in this directory.

1. Get and edit the pipeline configuration file.

    The configuration file [config_X.yml](https://github.com/alsmith151/ngs_pipeline/blob/master/config_atac.yml) enables parameterisation of the pipeline run with user specific settings. Furthermore,
    it also provides paths to essential files for the pipeline run (e.g., bowtie2 indices).
    The paths supplied do not have to be in the same directory as the pipeline.

    A copy of config_X.yml can be downloaded from GitHub using:
    ```
    wget https://raw.githubusercontent.com/alsmith151/ngs_pipeline/master/config_atac.yml # ATAC
    wget https://raw.githubusercontent.com/alsmith151/ngs_pipeline/master/config_chip.yml # ChIP
    wget https://raw.githubusercontent.com/alsmith151/ngs_pipeline/master/config_rna.yml  # RNA

    ```

    This [yaml](https://yaml.org/spec/1.2/spec.html) file can be edited using standard text editors e.g.

    ```
    nano config_atac.yml
    ```

1. Copy or link fastq files into the working directory

    Copy:

    ```
    cp PATH_TO_FASTQ/example_R1.fastq.gz
    ```

    Symlink:

    ```
    # Be sure to use the absolute path for symlinks
    ln -s /ABSOLUTE_PATH_TO_FASTQ/example_R1.fastq.gz
    ```

    1. Set-up sample sheet.

    There are two options for preparing a sample sheet:

    a) Using sample naming. If samples names match the following conventions then a sample sheet will be generated for your samples:

    ChIP-seq

    * samplename1_Antibody_R1.fastq.gz
    * samplename1_Antibody_R2.fastq.gz
    * samplename1_Input_1.fastq
    * samplename1_Input_2.fastq

    For ATAC-seq:

    * sample-name-1_R1.fastq.gz
    * sample-name-1_R2.fastq.gz
    * sample-name-1_1.fastq
    * sample-name-1_2.fastq

    For RNA-seq:

    * sample-name-1_R1.fastq.gz
    * sample-name-1_R2.fastq.gz
    * sample-name-1_1.fastq
    * sample-name-1_2.fastq

    b) Using a custom sample sheet. This is useful for situations in which it can be difficult to appropriately compare IP and Input control samples. For ChIP-seq samples you will need to create a csv or tsv file with the following columns:

    | sample      | antibody | fq1                              | fq2                              | control              |
    |-------------|----------|----------------------------------|----------------------------------|----------------------|
    | SAMPLE-NAME | ANTIBODY | SAMPLE-NAME_ANTIBODY_R1.fastq.gz | SAMPLE-NAME_ANTIBODY_R2.fastq.gz | CONTROL_SAMPLE_Input |


1. Running the pipeline

    All FASTQ files present in the directory will be processed by the pipeline in parallel and
    original FASTQ files will not be modified. If new FASTQ files are added to a pre-run pipeline,
    only the new files will be processed.

    After copying/linking FASTQ files into the working directory and configuring the copy of
    config.yml in the working directory for the current experiment, the pipeline can be run with:

    ```
    ngs-pipeline atac # ATAC-seq samples
    ngs-pipeline chip # ChIP-seq/ChIPMentation
    ngs-pipeline rna # RNA-seq - Not fully tested
    ```

    There are several options to visualise which tasks will be performed by the pipeline
    before running.

    ```
    # If using all default settings (this will run on just the login node)
    ngs-pipeline atac -c NUMBER_OF_CORES

    # If you want to use the cluster (recommended)
    ngs-pipeline atac -c NUMBER_OF_CORES

    # Avoiding network disconnections
    nohup ngs-pipeline atac make &
    ```

>>>>>>> c8f605c9
<|MERGE_RESOLUTION|>--- conflicted
+++ resolved
@@ -1,339 +1,187 @@
-<<<<<<< HEAD
-```
-
-
-                                                           /$$          
-                                                          | $$          
-    /$$$$$$$  /$$$$$$   /$$$$$$  /$$$$$$$   /$$$$$$   /$$$$$$$  /$$$$$$ 
-   /$$_____/ /$$__  $$ /$$__  $$| $$__  $$ |____  $$ /$$__  $$ /$$__  $$
-  |  $$$$$$ | $$$$$$$$| $$  \ $$| $$  \ $$  /$$$$$$$| $$  | $$| $$  \ $$
-   \____  $$| $$_____/| $$  | $$| $$  | $$ /$$__  $$| $$  | $$| $$  | $$
-   /$$$$$$$/|  $$$$$$$|  $$$$$$$| $$  | $$|  $$$$$$$|  $$$$$$$|  $$$$$$/
-  |_______/  \_______/ \____  $$|__/  |__/ \_______/ \_______/ \______/ 
-                            | $$                                        
-                            | $$                                        
-                            |__/                                        
-  
-                            ./@@/               &@@.                          
-                       .@@@                        %@@,                       
-                     #@@*    /@@              @@&   .@@@                      
-                    ,@@@  &@@                   /@@ .@@@                      
-                     %@@&#@&  *@.            @/ .@@%@@@.                      
-                       .@@@@@,@@  &@@@@@@@/ ,@@@@@@@@//                       
-                          @@/#@@@@@@%//#&@@@@@@&, #@@/                        
-                            %@@@./&@%/,.,/#&@@@@@&,  /                        
-                             @@//@@@@&/.       .#@@@%                         
-                               @@@@/  ./&@@@@@@#,  /                          
-                                   &@@@@@@@&%&@@@@@                           
-                                  #@@%                                        
-                                  &# *@@@@@@@,                                
-                                    @@@@@@@@                                  
-                                  .@@@&%#/                                    
-                                 .*  ./.                                      
-                                  /@@%                                        
-                                    %                                         
-  
-                                     
-```
-
-# SeqNado Pipeline
-
-Pipeline based on snakemake to process ChIP-seq, ATAC-seq, RNA-seq and short read WGS data for SNP calling.
-
-## Installation
-
-1. Create a basic conda environment (with pip to install python packages) and activate it.  
-
-    ```{bash}
-        conda create -n seqnado pip
-        conda activate seqnado
-    ```
-
-1. Install the pipeline. Two options:  
-
-    a) Clone the repositry and install directly.
-    ```{bash}
-        git clone https://github.com/alsmith151/SeqNado.git
-        cd SeqNado
-        pip install .
-    ```
-
-    b) Install from GitHub directly
-=======
-# NGS Pipeline
-
-Pipeline based on snakemake to process ChIP-seq, ATAC-seq and RNA-seq data.
-
-## Installation
-
-1. Create a basic conda environment (with pip to install python packages) and activate it.
-
-    ```{bash}
-    conda create -n np pip
-    conda activate np
-    ````
-
-1. Install the pipeline. Two options:
-
-    a) Clone the repositry and install directly
-
-    ```
-    git clone https://github.com/alsmith151/ngs_pipeline.git
-    cd ngs_pipeline
-    pip install .
-    ```
-
-    b) Install from GitHub directly
-
-    ```
-    pip install git+https://github.com/alsmith151/ngs_pipeline.git
-    ```
-
-1. If you intend to use a cluster e.g. SLURM add the path to the DRMAA interface to your .bashrc:
-
-    ```
-    # Access to the DRMAA library: https://en.wikipedia.org/wiki/DRMAA
-    echo "export DRMAA_LIBRARY_PATH=/<full-path>/libdrmaa.so" >> ~/.bashrc
-
-    # For CBRG users the command to use is:
-    echo "export DRMAA_LIBRARY_PATH=/usr/lib64/libdrmaa.so" >> ~/.bashrc
-    ```
->>>>>>> c8f605c9
-
-    ```{bash}
-        pip install git+https://github.com/alsmith151/SeqNado.git
-    ```
-
-1. If you intend to use a cluster e.g. SLURM add the path to the DRMAA interface to your .bashrc:
-
-    ```{bash}
-        # Access to the DRMAA library: https://en.wikipedia.org/wiki/DRMAA
-        echo "export DRMAA_LIBRARY_PATH=/<full-path>/libdrmaa.so" >> ~/.bashrc
-
-<<<<<<< HEAD
-        # For CBRG users the command to use is:
-        echo "export DRMAA_LIBRARY_PATH=/usr/lib64/libdrmaa.so" >> ~/.bashrc
-    ```
-  
-## Running the pipeline
-
-1. **Setup project directory**
-
-    In the parent directory of desired the working directory run the following command:
-
-    ```
-        seqnado-config atac # ATAC-seq samples
-        seqnado-config chip # ChIP-seq/ChIPMentation
-        seqnado-config rna # RNA-seq - Not fully tested
-        seqnado-config snp # snp calling - Not fully tested
-
-    ```
-
-    This will lead you through a series of questions which will create a new project directory, config file and a sample sheet for you to edit.
-
-    cd into the newly made directory and inspect the config file.  
-
-1. **Copy or link fastq files into the fastq directory**
-
-    Copy:  
-    ```cp PATH_TO_FASTQ/example_R1.fastq.gz```
-
-    Symlink: Be sure to use the absolute path for symlinks i.e.  
-        ```ln -s /ABSOLUTE_PATH_TO_FASTQ/example_R1.fastq.gz ```  
-
-1. **Set-up sample sheet**
-
-    There are two options for preparing a sample sheet:
-
-    a) Using seqnado-design
-
-    ```
-        seqnado-design atac fastq/* # ATAC-seq samples
-        seqnado-design chip fastq/* # ChIP-seq/ChIPMentation
-        seqnado-design rna fastq/* # RNA-seq - Not fully tested
-        seqnado-design snp fastq/* # snp calling - Not fully tested
-
-    ```
-
-    If samples names match the following conventions then a sample sheet will be generated for your samples:
-
-        ChIP-seq
-
-        * samplename1_Antibody_R1.fastq.gz
-        * samplename1_Antibody_R2.fastq.gz
-        * samplename1_Input_1.fastq
-        * samplename1_Input_2.fastq
-
-        For ATAC-seq:
-
-        * sample-name-1_R1.fastq.gz
-        * sample-name-1_R2.fastq.gz
-        * sample-name-1_1.fastq
-        * sample-name-1_2.fastq
-
-        For RNA-seq:
-
-        * sample-name-1_R1.fastq.gz
-        * sample-name-1_R2.fastq.gz
-        * sample-name-1_1.fastq
-        * sample-name-1_2.fastq  
-
-
-    b) Using a custom sample sheet. 
-
-    This is useful for situations in which it can be difficult to appropriately compare IP and Input control samples. 
-
-    * For ChIP-seq samples you will need to create a csv or tsv file with the following columns:
-
-        | sample      | antibody | fq1                              | fq2                              | control              |
-        |-------------|----------|----------------------------------|----------------------------------|----------------------|
-        | SAMPLE-NAME | ANTIBODY | SAMPLE-NAME_ANTIBODY_R1.fastq.gz | SAMPLE-NAME_ANTIBODY_R2.fastq.gz | CONTROL_SAMPLE_Input |
-
-
-
-    * For ATAC-seq, RNA-seq or SNP calling samples you will need to create a csv or tsv file with the following columns:
-
-        | sample      | fq1                              | fq2                              |
-        |-------------|----------------------------------|----------------------------------|
-        | SAMPLE-NAME | SAMPLE-NAME_R1.fastq.gz | SAMPLE-NAME_R2.fastq.gz |
-
-
-1. **Running the pipeline**
-
-    All FASTQ files present in the directory will be processed by the pipeline in parallel and
-    original FASTQ files will not be modified. If new FASTQ files are added to a pre-run pipeline,
-    only the new files will be processed.
-
-    After copying/linking FASTQ files into the working directory and configuring the copy of
-    config_[*assay*].yml in the working directory for the current experiment, the pipeline can be run with:
-
-    ```
-    seqnado atac # ATAC-seq samples
-    seqnado chip # ChIP-seq/ChIPMentation
-    seqnado rna # RNA-seq - Not fully tested
-    seqnado snp # snp calling - Not fully tested
-    ```
-
-    * To visualise which tasks will be performed by the pipeline before running.  
-    ```seqnado atac -c 1 --preset ss --dag | dot -Tpng > dag.png```
-
-    * If using all default settings (this will run on just the login node)  
-    ```seqnado atac -c NUMBER_OF_CORES```
-
-    * If you want to use the cluster (recommended)  
-    ```seqnado atac -c NUMBER_OF_CORES --preset ss```
-
-    * Avoiding network disconnections  
-    ```nohup seqnado atac make &```
-
-    **Your processed data can be found in ./seqnado_output**
-=======
-    To run the pipeline you will need to create a working directory for the pipeline run:
-
-    ```
-    mkdir RS411_EPZ5676/
-    cd RS411_EPZ5676/
-    ```
-
-    The pipeline will be executed here and all files will be generated
-    in this directory.
-
-1. Get and edit the pipeline configuration file.
-
-    The configuration file [config_X.yml](https://github.com/alsmith151/ngs_pipeline/blob/master/config_atac.yml) enables parameterisation of the pipeline run with user specific settings. Furthermore,
-    it also provides paths to essential files for the pipeline run (e.g., bowtie2 indices).
-    The paths supplied do not have to be in the same directory as the pipeline.
-
-    A copy of config_X.yml can be downloaded from GitHub using:
-    ```
-    wget https://raw.githubusercontent.com/alsmith151/ngs_pipeline/master/config_atac.yml # ATAC
-    wget https://raw.githubusercontent.com/alsmith151/ngs_pipeline/master/config_chip.yml # ChIP
-    wget https://raw.githubusercontent.com/alsmith151/ngs_pipeline/master/config_rna.yml  # RNA
-
-    ```
-
-    This [yaml](https://yaml.org/spec/1.2/spec.html) file can be edited using standard text editors e.g.
-
-    ```
-    nano config_atac.yml
-    ```
-
-1. Copy or link fastq files into the working directory
-
-    Copy:
-
-    ```
-    cp PATH_TO_FASTQ/example_R1.fastq.gz
-    ```
-
-    Symlink:
-
-    ```
-    # Be sure to use the absolute path for symlinks
-    ln -s /ABSOLUTE_PATH_TO_FASTQ/example_R1.fastq.gz
-    ```
-
-    1. Set-up sample sheet.
-
-    There are two options for preparing a sample sheet:
-
-    a) Using sample naming. If samples names match the following conventions then a sample sheet will be generated for your samples:
-
-    ChIP-seq
-
-    * samplename1_Antibody_R1.fastq.gz
-    * samplename1_Antibody_R2.fastq.gz
-    * samplename1_Input_1.fastq
-    * samplename1_Input_2.fastq
-
-    For ATAC-seq:
-
-    * sample-name-1_R1.fastq.gz
-    * sample-name-1_R2.fastq.gz
-    * sample-name-1_1.fastq
-    * sample-name-1_2.fastq
-
-    For RNA-seq:
-
-    * sample-name-1_R1.fastq.gz
-    * sample-name-1_R2.fastq.gz
-    * sample-name-1_1.fastq
-    * sample-name-1_2.fastq
-
-    b) Using a custom sample sheet. This is useful for situations in which it can be difficult to appropriately compare IP and Input control samples. For ChIP-seq samples you will need to create a csv or tsv file with the following columns:
-
-    | sample      | antibody | fq1                              | fq2                              | control              |
-    |-------------|----------|----------------------------------|----------------------------------|----------------------|
-    | SAMPLE-NAME | ANTIBODY | SAMPLE-NAME_ANTIBODY_R1.fastq.gz | SAMPLE-NAME_ANTIBODY_R2.fastq.gz | CONTROL_SAMPLE_Input |
-
-
-1. Running the pipeline
-
-    All FASTQ files present in the directory will be processed by the pipeline in parallel and
-    original FASTQ files will not be modified. If new FASTQ files are added to a pre-run pipeline,
-    only the new files will be processed.
-
-    After copying/linking FASTQ files into the working directory and configuring the copy of
-    config.yml in the working directory for the current experiment, the pipeline can be run with:
-
-    ```
-    ngs-pipeline atac # ATAC-seq samples
-    ngs-pipeline chip # ChIP-seq/ChIPMentation
-    ngs-pipeline rna # RNA-seq - Not fully tested
-    ```
-
-    There are several options to visualise which tasks will be performed by the pipeline
-    before running.
-
-    ```
-    # If using all default settings (this will run on just the login node)
-    ngs-pipeline atac -c NUMBER_OF_CORES
-
-    # If you want to use the cluster (recommended)
-    ngs-pipeline atac -c NUMBER_OF_CORES
-
-    # Avoiding network disconnections
-    nohup ngs-pipeline atac make &
-    ```
-
->>>>>>> c8f605c9
+```
+
+
+                                                           /$$          
+                                                          | $$          
+    /$$$$$$$  /$$$$$$   /$$$$$$  /$$$$$$$   /$$$$$$   /$$$$$$$  /$$$$$$ 
+   /$$_____/ /$$__  $$ /$$__  $$| $$__  $$ |____  $$ /$$__  $$ /$$__  $$
+  |  $$$$$$ | $$$$$$$$| $$  \ $$| $$  \ $$  /$$$$$$$| $$  | $$| $$  \ $$
+   \____  $$| $$_____/| $$  | $$| $$  | $$ /$$__  $$| $$  | $$| $$  | $$
+   /$$$$$$$/|  $$$$$$$|  $$$$$$$| $$  | $$|  $$$$$$$|  $$$$$$$|  $$$$$$/
+  |_______/  \_______/ \____  $$|__/  |__/ \_______/ \_______/ \______/ 
+                            | $$                                        
+                            | $$                                        
+                            |__/                                        
+  
+                            ./@@/               &@@.                          
+                       .@@@                        %@@,                       
+                     #@@*    /@@              @@&   .@@@                      
+                    ,@@@  &@@                   /@@ .@@@                      
+                     %@@&#@&  *@.            @/ .@@%@@@.                      
+                       .@@@@@,@@  &@@@@@@@/ ,@@@@@@@@//                       
+                          @@/#@@@@@@%//#&@@@@@@&, #@@/                        
+                            %@@@./&@%/,.,/#&@@@@@&,  /                        
+                             @@//@@@@&/.       .#@@@%                         
+                               @@@@/  ./&@@@@@@#,  /                          
+                                   &@@@@@@@&%&@@@@@                           
+                                  #@@%                                        
+                                  &# *@@@@@@@,                                
+                                    @@@@@@@@                                  
+                                  .@@@&%#/                                    
+                                 .*  ./.                                      
+                                  /@@%                                        
+                                    %                                         
+  
+                                     
+```
+
+# SeqNado Pipeline
+
+Pipeline based on snakemake to process ChIP-seq, ATAC-seq, RNA-seq and short read WGS data for SNP calling.
+
+## Installation
+
+1. Create a basic conda environment (with pip to install python packages) and activate it.  
+
+    ```{bash}
+        conda create -n seqnado pip
+        conda activate seqnado
+    ```
+
+1. Install the pipeline. Two options:  
+
+    a) Clone the repositry and install directly.
+    ```{bash}
+        git clone https://github.com/alsmith151/SeqNado.git
+        cd SeqNado
+        pip install .
+    ```
+
+    b) Install from GitHub directly
+
+    ```{bash}
+        pip install git+https://github.com/alsmith151/SeqNado.git
+    ```
+
+1. If you intend to use a cluster e.g. SLURM add the path to the DRMAA interface to your .bashrc:
+
+    ```{bash}
+        # Access to the DRMAA library: https://en.wikipedia.org/wiki/DRMAA
+        echo "export DRMAA_LIBRARY_PATH=/<full-path>/libdrmaa.so" >> ~/.bashrc
+
+        # For CBRG users the command to use is:
+        echo "export DRMAA_LIBRARY_PATH=/usr/lib64/libdrmaa.so" >> ~/.bashrc
+    ```
+  
+## Running the pipeline
+
+1. **Setup project directory**
+
+    In the parent directory of desired the working directory run the following command:
+
+    ```
+        seqnado-config atac # ATAC-seq samples
+        seqnado-config chip # ChIP-seq/ChIPMentation
+        seqnado-config rna # RNA-seq - Not fully tested
+        seqnado-config snp # snp calling - Not fully tested
+
+    ```
+
+    This will lead you through a series of questions which will create a new project directory, config file and a sample sheet for you to edit.
+
+    cd into the newly made directory and inspect the config file.  
+
+1. **Copy or link fastq files into the fastq directory**
+
+    Copy:  
+    ```cp PATH_TO_FASTQ/example_R1.fastq.gz```
+
+    Symlink: Be sure to use the absolute path for symlinks i.e.  
+        ```ln -s /ABSOLUTE_PATH_TO_FASTQ/example_R1.fastq.gz ```  
+
+1. **Set-up sample sheet**
+
+    There are two options for preparing a sample sheet:
+
+    a) Using seqnado-design
+
+    ```
+        seqnado-design atac fastq/* # ATAC-seq samples
+        seqnado-design chip fastq/* # ChIP-seq/ChIPMentation
+        seqnado-design rna fastq/* # RNA-seq - Not fully tested
+        seqnado-design snp fastq/* # snp calling - Not fully tested
+
+    ```
+
+    If samples names match the following conventions then a sample sheet will be generated for your samples:
+
+        ChIP-seq
+
+        * samplename1_Antibody_R1.fastq.gz
+        * samplename1_Antibody_R2.fastq.gz
+        * samplename1_Input_1.fastq
+        * samplename1_Input_2.fastq
+
+        For ATAC-seq:
+
+        * sample-name-1_R1.fastq.gz
+        * sample-name-1_R2.fastq.gz
+        * sample-name-1_1.fastq
+        * sample-name-1_2.fastq
+
+        For RNA-seq:
+
+        * sample-name-1_R1.fastq.gz
+        * sample-name-1_R2.fastq.gz
+        * sample-name-1_1.fastq
+        * sample-name-1_2.fastq  
+
+
+    b) Using a custom sample sheet. 
+
+    This is useful for situations in which it can be difficult to appropriately compare IP and Input control samples. 
+
+    * For ChIP-seq samples you will need to create a csv or tsv file with the following columns:
+
+        | sample      | antibody | fq1                              | fq2                              | control              |
+        |-------------|----------|----------------------------------|----------------------------------|----------------------|
+        | SAMPLE-NAME | ANTIBODY | SAMPLE-NAME_ANTIBODY_R1.fastq.gz | SAMPLE-NAME_ANTIBODY_R2.fastq.gz | CONTROL_SAMPLE_Input |
+
+
+
+    * For ATAC-seq, RNA-seq or SNP calling samples you will need to create a csv or tsv file with the following columns:
+
+        | sample      | fq1                              | fq2                              |
+        |-------------|----------------------------------|----------------------------------|
+        | SAMPLE-NAME | SAMPLE-NAME_R1.fastq.gz | SAMPLE-NAME_R2.fastq.gz |
+
+
+1. **Running the pipeline**
+
+    All FASTQ files present in the directory will be processed by the pipeline in parallel and
+    original FASTQ files will not be modified. If new FASTQ files are added to a pre-run pipeline,
+    only the new files will be processed.
+
+    After copying/linking FASTQ files into the working directory and configuring the copy of
+    config_[*assay*].yml in the working directory for the current experiment, the pipeline can be run with:
+
+    ```
+    seqnado atac # ATAC-seq samples
+    seqnado chip # ChIP-seq/ChIPMentation
+    seqnado rna # RNA-seq - Not fully tested
+    seqnado snp # snp calling - Not fully tested
+    ```
+
+    * To visualise which tasks will be performed by the pipeline before running.  
+    ```seqnado atac -c 1 --preset ss --dag | dot -Tpng > dag.png```
+
+    * If using all default settings (this will run on just the login node)  
+    ```seqnado atac -c NUMBER_OF_CORES```
+
+    * If you want to use the cluster (recommended)  
+    ```seqnado atac -c NUMBER_OF_CORES --preset ss```
+
+    * Avoiding network disconnections  
+    ```nohup seqnado atac make &```
+
+    **Your processed data can be found in ./seqnado_output**