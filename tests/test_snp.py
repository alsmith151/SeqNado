# import glob
# import os
# import shutil
# import subprocess
# import pytest
# from datetime import datetime
# from cookiecutter.main import cookiecutter


# @pytest.fixture(scope="module")
# def repo_path():
#     path_file = os.path.abspath(__file__)
#     path_test = os.path.dirname(path_file)
#     path_repo = os.path.dirname(path_test)
#     return path_repo


# @pytest.fixture(scope="module")
# def package_path(repo_path):
#     return os.path.join(repo_path, "seqnado")


# @pytest.fixture(scope="module")
# def pipeline_path(package_path):
#     return os.path.join(package_path, "workflow", "snakefile_snp")


# @pytest.fixture(scope="module")
# def test_dir_path(repo_path):
#     return os.path.join(repo_path, "tests")


# @pytest.fixture(scope="module")
# def data_path(test_dir_path):
#     return os.path.join(test_dir_path, "data")


# @pytest.fixture(scope="module")
# def genome_path(data_path):
#     return os.path.join(data_path, "genome")


# @pytest.fixture(scope="module")
# def chromsizes(genome_path):
#     return os.path.join(genome_path, "chr21_rename.fa.fai")


# @pytest.fixture(scope="module")
# def fastqs(data_path):
#     path = os.path.join(data_path, "fastq")
#     return glob.glob(os.path.join(path, "snp*.fastq.gz"))


# @pytest.fixture(scope="module")
# def config_path(data_path):
#     return os.path.join(data_path, "config")


<<<<<<< HEAD
# @pytest.fixture(scope="module")
# def genome_indicies(genome_path):

#     indicies = os.path.join(genome_path, "bt2")

#     if not os.path.exists(indicies):
#         try:
#             import requests
#             import tarfile

#             url = (
#                 "https://userweb.molbiol.ox.ac.uk/public/asmith/ngs_pipeline/bt2.tar.gz"
#             )
#             output = os.path.join(genome_path, "bt2.tar.gz")
#             r = requests.get(url, stream=True)
#             with open(output, "wb") as f:
#                 f.write(r.content)

#             tar = tarfile.open(output)
#             tar.extractall(path=genome_path)
#             tar.close()
#             os.remove(output)
#             os.rename(genome_path + "/bt2", indicies)

#         except Exception as e:
#             print(e)
#             print("Could not download indicies so generating them")
#             os.mkdir(indicies)
#             cmd = f"bowtie2-build {os.path.join(genome_path,'chr21_rename.fa')} {indicies}/bt2 --threads 8"
#             subprocess.run(cmd.split())

#     return os.path.join(indicies, "chr21")


# @pytest.fixture(scope="module")
# def run_directory(tmpdir_factory):
#     fn = tmpdir_factory.mktemp("data")
#     return fn


# @pytest.fixture(scope="module", autouse=True)
# def set_up(
#     run_directory,
#     data_path,
#     package_path,
#     repo_path,
#     genome_indicies,
#     chromsizes,
#     fastqs,
#     config_path,
# ):

#     cwd = os.getcwd()
#     os.chdir(run_directory)

#     cookiecutter(
#     f"{package_path}/workflow/config/cookiecutter_config/config_snp/",
#     extra_context={
#         "genome": "hg19",
#         "date": "{% now 'utc', '%Y-%m-%d' %}",
#         "project_name": "test",
#         "chromosome_sizes": chromsizes,
#         "indicies": genome_indicies,
#         "design": "design.csv",
#         "read_type": "paired",
#         "remove_pcr_duplicates_method": "picard",
#         "remove_blacklist": "yes",
#         "blacklist": f"{data_path}/genome/hg19-blacklist.v2.chr21.bed.gz",
#         "fasta": f"{data_path}/genome/chr21_rename.fa",
#         "fasta_index": f"{data_path}/genome/chr21_rename.fa.fai",
#         "call_snps": "yes",
#         "annotate_snps": "no",
#     },
#     no_input=True,
#     )

#     # Move config files and fastq files
#     current_date = datetime.now().strftime("%Y-%m-%d")
#     os.chdir(f"{current_date}_test")
#     for fq in fastqs:
#         shutil.copy(fq, ".")


#     yield

#     os.chdir(cwd)


# def test_pipeline_singularity(genome_path):
#     indicies_dir = os.path.join(genome_path, "bt2")

#     cmd = [
#         "seqnado",
#         "snp",
#         "--cores",
#         "4",
#         "--configfile",
#         "config_snp.yml",
#         "--use-singularity",
#         "--singularity-args",
#         f'" -B {indicies_dir} -B {genome_path}"',
#     ]
#     completed = subprocess.run(" ".join(cmd), shell=True)
#     assert completed.returncode == 0
#     assert not os.path.exists("seqnado_error.log")
#     assert os.path.exists("seqnado_output/")
=======
@pytest.fixture(scope="module")
def genome_indicies(genome_path):

    indicies = os.path.join(genome_path, "bt2")

    if not os.path.exists(indicies):
        try:
            import requests
            import tarfile

            url = (
                "https://userweb.molbiol.ox.ac.uk/public/asmith/ngs_pipeline/bt2.tar.gz"
            )
            output = os.path.join(genome_path, "bt2.tar.gz")
            r = requests.get(url, stream=True)
            with open(output, "wb") as f:
                f.write(r.content)

            tar = tarfile.open(output)
            tar.extractall(path=genome_path)
            tar.close()
            os.remove(output)
            os.rename(genome_path + "/bt2", indicies)

        except Exception as e:
            print(e)
            print("Could not download indicies so generating them")
            os.mkdir(indicies)
            cmd = f"bowtie2-build {os.path.join(genome_path,'chr21_rename.fa')} {indicies}/bt2 --threads 8"
            subprocess.run(cmd.split())

    return os.path.join(indicies, "chr21")


@pytest.fixture(scope="module")
def run_directory(tmpdir_factory):
    fn = tmpdir_factory.mktemp("data")
    return fn


@pytest.fixture(scope="module", autouse=True)
def set_up(
    run_directory,
    data_path,
    package_path,
    repo_path,
    genome_indicies,
    chromsizes,
    fastqs,
    config_path,
):

    cwd = os.getcwd()
    os.chdir(run_directory)

    cookiecutter(
    f"{package_path}/workflow/config/cookiecutter_config/config_snp/",
    extra_context={
        "genome": "hg19",
        "date": "{% now 'utc', '%Y-%m-%d' %}",
        "project_name": "test",
        "chromosome_sizes": chromsizes,
        "indicies": genome_indicies,
        "design": "design.csv",
        "read_type": "paired",
        "split_fastq": "yes",
        "split_fastq_parts": "10",
        "remove_pcr_duplicates_method": "picard",
        "remove_blacklist": "yes",
        "blacklist": f"{data_path}/genome/hg19-blacklist.v2.chr21.bed.gz",
        "fasta": f"{data_path}/genome/chr21_rename.fa",
        "fasta_index": f"{data_path}/genome/chr21_rename.fa.fai",
        "call_snps": "yes",
        "annotate_snps": "no",
    },
    no_input=True,
    )

    # Move config files and fastq files
    current_date = datetime.now().strftime("%Y-%m-%d")
    os.chdir(f"{current_date}_test")
    for fq in fastqs:
        shutil.copy(fq, ".")


    yield

    os.chdir(cwd)


def test_pipeline_singularity(genome_path):
    indicies_dir = os.path.join(genome_path, "bt2")

    cmd = [
        "seqnado",
        "snp",
        "--cores",
        "4",
        "--configfile",
        "config_snp.yml",
        "--use-singularity",
        "--singularity-args",
        f'" -B {indicies_dir} -B {genome_path}"',
    ]
    completed = subprocess.run(" ".join(cmd), shell=True)
    assert completed.returncode == 0
    assert not os.path.exists("seqnado_error.log")
    assert os.path.exists("seqnado_output/")
>>>>>>> 17ded584
<|MERGE_RESOLUTION|>--- conflicted
+++ resolved
@@ -55,8 +55,6 @@
 # def config_path(data_path):
 #     return os.path.join(data_path, "config")
 
-
-<<<<<<< HEAD
 # @pytest.fixture(scope="module")
 # def genome_indicies(genome_path):
 
@@ -162,114 +160,4 @@
 #     completed = subprocess.run(" ".join(cmd), shell=True)
 #     assert completed.returncode == 0
 #     assert not os.path.exists("seqnado_error.log")
-#     assert os.path.exists("seqnado_output/")
-=======
-@pytest.fixture(scope="module")
-def genome_indicies(genome_path):
-
-    indicies = os.path.join(genome_path, "bt2")
-
-    if not os.path.exists(indicies):
-        try:
-            import requests
-            import tarfile
-
-            url = (
-                "https://userweb.molbiol.ox.ac.uk/public/asmith/ngs_pipeline/bt2.tar.gz"
-            )
-            output = os.path.join(genome_path, "bt2.tar.gz")
-            r = requests.get(url, stream=True)
-            with open(output, "wb") as f:
-                f.write(r.content)
-
-            tar = tarfile.open(output)
-            tar.extractall(path=genome_path)
-            tar.close()
-            os.remove(output)
-            os.rename(genome_path + "/bt2", indicies)
-
-        except Exception as e:
-            print(e)
-            print("Could not download indicies so generating them")
-            os.mkdir(indicies)
-            cmd = f"bowtie2-build {os.path.join(genome_path,'chr21_rename.fa')} {indicies}/bt2 --threads 8"
-            subprocess.run(cmd.split())
-
-    return os.path.join(indicies, "chr21")
-
-
-@pytest.fixture(scope="module")
-def run_directory(tmpdir_factory):
-    fn = tmpdir_factory.mktemp("data")
-    return fn
-
-
-@pytest.fixture(scope="module", autouse=True)
-def set_up(
-    run_directory,
-    data_path,
-    package_path,
-    repo_path,
-    genome_indicies,
-    chromsizes,
-    fastqs,
-    config_path,
-):
-
-    cwd = os.getcwd()
-    os.chdir(run_directory)
-
-    cookiecutter(
-    f"{package_path}/workflow/config/cookiecutter_config/config_snp/",
-    extra_context={
-        "genome": "hg19",
-        "date": "{% now 'utc', '%Y-%m-%d' %}",
-        "project_name": "test",
-        "chromosome_sizes": chromsizes,
-        "indicies": genome_indicies,
-        "design": "design.csv",
-        "read_type": "paired",
-        "split_fastq": "yes",
-        "split_fastq_parts": "10",
-        "remove_pcr_duplicates_method": "picard",
-        "remove_blacklist": "yes",
-        "blacklist": f"{data_path}/genome/hg19-blacklist.v2.chr21.bed.gz",
-        "fasta": f"{data_path}/genome/chr21_rename.fa",
-        "fasta_index": f"{data_path}/genome/chr21_rename.fa.fai",
-        "call_snps": "yes",
-        "annotate_snps": "no",
-    },
-    no_input=True,
-    )
-
-    # Move config files and fastq files
-    current_date = datetime.now().strftime("%Y-%m-%d")
-    os.chdir(f"{current_date}_test")
-    for fq in fastqs:
-        shutil.copy(fq, ".")
-
-
-    yield
-
-    os.chdir(cwd)
-
-
-def test_pipeline_singularity(genome_path):
-    indicies_dir = os.path.join(genome_path, "bt2")
-
-    cmd = [
-        "seqnado",
-        "snp",
-        "--cores",
-        "4",
-        "--configfile",
-        "config_snp.yml",
-        "--use-singularity",
-        "--singularity-args",
-        f'" -B {indicies_dir} -B {genome_path}"',
-    ]
-    completed = subprocess.run(" ".join(cmd), shell=True)
-    assert completed.returncode == 0
-    assert not os.path.exists("seqnado_error.log")
-    assert os.path.exists("seqnado_output/")
->>>>>>> 17ded584
+#     assert os.path.exists("seqnado_output/")