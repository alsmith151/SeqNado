--- conflicted
+++ resolved
@@ -131,12 +131,8 @@
         "make_heatmaps": "yes",
         "call_peaks": "yes",
         "peak_calling_method": "lanceotron",
-<<<<<<< HEAD
-        "make_ucsc_hub": "no",
-=======
         "remove_pcr_duplicates_method": "picard",
         "make_ucsc_hub": "yes",
->>>>>>> f65e1efe
         "UCSC_hub_directory": "test_hub",
         "email": "test",
         "color_by": "samplename",
