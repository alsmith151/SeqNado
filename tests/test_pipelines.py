--- conflicted
+++ resolved
@@ -352,18 +352,9 @@
         "Path to bed file with coordinates for plotting": str(plot_bed)
         if not assay == "snp"
         else "",
-        "Path to bed file with genes.": "",
-<<<<<<< HEAD
+        "Path to bed file with genes.": "",0-
         "Path to reference fasta index:": "dummy_ref.fasta.fai" if not assay == "meth" else str(meth_fasta_fai),
         "Path to reference fasta:": "dummy_ref.fasta" if assay not in ["meth", 'mcc'] else str(meth_fasta),
-=======
-        "Path to reference fasta index:": "dummy_ref.fasta.fai"
-        if not assay == "meth"
-        else str(meth_fasta_fai),
-        "Path to reference fasta:": "dummy_ref.fasta"
-        if not assay == "meth"
-        else str(meth_fasta),
->>>>>>> bd7bf807
         "Path to SNP database:": "dummy_snp_db",
         "Peak calling method:": "lanceotron",
         "Perform fastqscreen?": "no",
