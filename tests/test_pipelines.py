import glob
import os
import pathlib
import re
import shutil
import subprocess
import tarfile
from datetime import datetime
import shlex

import pytest
import requests


@pytest.fixture(
    scope="function", params=["atac", "chip", "chip-rx", "rna", "rna-rx"], autouse=True
)
def assay(request):
    return request.param


@pytest.fixture(scope="function")
def repo_path() -> pathlib.Path:
    return pathlib.Path(__file__).resolve().parents[1]


@pytest.fixture(scope="function")
def package_path(repo_path):
    return repo_path / "seqnado"


@pytest.fixture(scope="function")
def test_dir_path(repo_path):
    return repo_path / "tests"


@pytest.fixture(scope="function")
def test_data_path(test_dir_path):
    return test_dir_path / "data"


@pytest.fixture(scope="function")
def workflow_path(package_path):
    return package_path / "workflow"


@pytest.fixture(scope="function")
def config_path(workflow_path):
    return workflow_path / "config"


@pytest.fixture(scope="function")
def genome_path(test_data_path):
    p = test_data_path / "genome"
    p.mkdir(parents=True, exist_ok=True)
    return p


@pytest.fixture(scope="function")
def genome_indices_path(genome_path, assay) -> pathlib.Path:

    if "rna" not in assay:
        return genome_path / "bt2_chr21_dm6_chr2L"
    else:
        return genome_path / "STAR_chr21_rna_spikein"


@pytest.fixture(scope="function")
def indicies(genome_indices_path, genome_path) -> pathlib.Path:

    download_indices = True if not genome_indices_path.exists() else False
    suffix = genome_indices_path.with_suffix(".tar.gz").name
    url = f"https://userweb.molbiol.ox.ac.uk/public/project/milne_group/cchahrou/seqnado_reference/{suffix}"

    if "bt2" in str(genome_indices_path):
        indicies_path = genome_indices_path / "bt2_chr21_dm6_chr2L"
    else:
        indicies_path = genome_indices_path

    if download_indices:

        r = requests.get(url, stream=True)

        tar_index = genome_indices_path.with_suffix(".tar.gz")

        with open(tar_index, "wb") as f:
            f.write(r.content)

        tar = tarfile.open(tar_index)

        if "bt2" in str(
            genome_indices_path
        ):  # These are individual files so need to extract to the indicies folder
            genome_indices_path.mkdir(parents=True, exist_ok=True)
            tar.extractall(path=genome_indices_path, filter="data")
        else:
            tar.extractall(path=genome_path, filter="data")
        tar.close()

        os.remove(tar_index)

    return indicies_path


@pytest.fixture(scope="function")
def chromsizes(genome_path):

    suffix = "chr21.fa.fai"

    if not (genome_path / "chr21_rename.fa.fai").exists():
        url = f"https://userweb.molbiol.ox.ac.uk/public/project/milne_group/asmith/ngs_pipeline/{suffix}"
        r = requests.get(url, stream=True)
        with open(genome_path / suffix, "wb") as f:
            f.write(r.content)

    return genome_path / suffix


@pytest.fixture(scope="function")
def gtf(genome_path, assay, indicies):

    if "rna" in assay:
        gtf_path = genome_path / "chr21_rna_spikein.gtf"
    else:
        gtf_path = genome_path / "chr21.gtf"

    if not gtf_path.exists():
        url = f"https://userweb.molbiol.ox.ac.uk/public/project/milne_group/asmith/ngs_pipeline/{gtf_path.name}"
        r = requests.get(url, stream=True)
        with open(gtf_path, "wb") as f:
            f.write(r.content)

    return gtf_path


@pytest.fixture(scope="function")
def blacklist(genome_path):

    blacklist_path = genome_path / "hg38-blacklist.v2.bed.gz"
    if not blacklist_path.exists():
        url = "https://github.com/Boyle-Lab/Blacklist/raw/master/lists/hg38-blacklist.v2.bed.gz"
        r = requests.get(url, stream=True)
        with open(blacklist_path, "wb") as f:
            f.write(r.content)

    return blacklist_path


@pytest.fixture(scope="function")
def assay_type(assay):
    return re.sub(r"(.*)\-.*", r"\1", assay)


@pytest.fixture(scope="function")
def snakefile_path(package_path, assay_type):
    return package_path / "workflow" / f"snakefile_{assay_type}"


@pytest.fixture(scope="function")
def fastqs(test_data_path, assay) -> list[pathlib.Path]:
    path = test_data_path / "fastq"

    if not path.exists():
        url = f"https://userweb.molbiol.ox.ac.uk/public/project/milne_group/asmith/ngs_pipeline/fastq.tar.gz"
        r = requests.get(url, stream=True)

        tar_path = path.with_suffix(".tar.gz")

        with open(tar_path, "wb") as f:
            f.write(r.content)

        with tarfile.open(tar_path) as tar:
            tar.extractall(path=path.parent, filter="data")

    match assay:
        case "atac":
            files = list(path.glob("atac*.fastq.gz"))
        case "chip":
            files = list(path.glob("CTCF*.fastq.gz"))
            files.append(path / "SINGLE-CTCF_CTCF.fastq.gz")
        case "chip-rx":
            files = list(path.glob("chip-rx*.fastq.gz"))
        case "rna":
            files = list(path.glob("rna_*.fastq.gz"))
        case "rna-rx":
            files = list(path.glob("rna-spikein*.fastq.gz"))

    return files


@pytest.fixture(scope="function")
def run_directory(tmpdir_factory, assay):
    fn = tmpdir_factory.mktemp(assay)
    return fn


@pytest.fixture(scope="function")
def user_inputs(
    test_data_path, indicies, chromsizes, assay, assay_type, gtf, blacklist
):

    defaults = {
        "project_name": "test",
        "genome_name": "hg38",
        "indices": str(indicies),
        "chromsizes": str(chromsizes),
        "gtf": str(gtf),
        "blacklist": str(blacklist),
        "fastq_screen": "no",
        "remove_blacklist": "yes",
    }

    defaults_atac = {
        "remove_pcr_duplicates": "yes",
        "remove_pcr_duplicates_method": "picard",
        "library_complexity": "yes",
        "shift_atac_reads": "yes",
        "make_bigwigs": "yes",
        "pileup_method": "deeptools",
        "scale": "no",
        "make_heatmaps": "yes",
        "call_peaks": "yes",
        "peak_calling_method": "lanceotron",
    }

    defaults_chip = {
        "remove_pcr_duplicates": "no",
        "spikein": "no",
        "make_bigwigs": "yes",
        "pileup_method": "deeptools",
        "scale": "no",
        "make_heatmaps": "yes",
        "call_peaks": "yes",
        "peak_calling_method": "lanceotron",
    }

    defaults_chip_rx = {
        "remove_pcr_duplicates": "no",
        "spikein": "yes",
        "normalisation_method": "orlando",
        "reference_genome": "hg38",
        "spikein_genome": "dm6",
        "make_bigwigs": "yes",
        "pileup_method": "deeptools",
        "scale": "no",
        "make_heatmaps": "no",
        "call_peaks": "no",
    }

    defaults_rna = {
        "remove_pcr_duplicates": "no",
        "spikein": "no",
        "make_bigwigs": "yes",
        "pileup_method": "deeptools",
        "scale": "no",
        "make_heatmaps": "yes",
        "rna_quantification": "feature_counts",
        "run_deseq2": "no",
    }

    defaults_rna_rx = {
        "remove_pcr_duplicates": "no",
        "spikein": "yes",
        "make_bigwigs": "yes",
        "pileup_method": "deeptools",
        "scale": "no",
        "make_heatmaps": "no",
        "rna_quantification": "feature_counts",
        "run_deseq2": "yes",
    }

    hub = {
        "make_ucsc_hub": "yes",
        "UCSC_hub_directory": "test_hub",
        "email": "test",
        "color_by": "samplename",
    }

    match assay:
        case "atac":
            return {**defaults, **defaults_atac, **hub}
        case "chip":
            return {**defaults, **defaults_chip, **hub}
        case "chip-rx":
            return {**defaults, **defaults_chip_rx, **hub}
        case "rna":
            return {**defaults, **defaults_rna, **hub}
        case "rna-rx":
            return {**defaults, **defaults_rna_rx, **hub}


@pytest.fixture(scope="function")
def config_yaml(run_directory, user_inputs, assay_type):

    user_inputs = "\n".join([str(v) for v in user_inputs.values()])
    cmd = ["seqnado-config", assay_type]

    # Run the script with subprocess
    process = subprocess.Popen(
        cmd,
        stdin=subprocess.PIPE,
        stdout=subprocess.PIPE,
        stderr=subprocess.PIPE,
        text=True,
        cwd=run_directory,
    )

    stdout, stderr = process.communicate(input=user_inputs)

    project_name = "test"
    date = datetime.now().strftime("%Y-%m-%d")
    config_file_path = (
        run_directory / f"{date}_{assay_type}_{project_name}/config_{assay_type}.yml"
    )
    assert config_file_path.exists(), f"{assay_type} config file not created."
    return config_file_path


@pytest.fixture(scope="function")
def config_yaml_for_testing(config_yaml, assay):
    import yaml

    with open(config_yaml, "r") as f:
        config = yaml.safe_load(f)

    if assay == "chip":
        config["pileup_method"] = ["deeptools", "homer"]
<<<<<<< HEAD
        config['peak_calling_method'] = ["lanceotron", "macs", "homer", "seacr"]
        config["library_complexity"] = False
=======
        config["peak_calling_method"] = ["lanceotron", "macs", "homer"]
>>>>>>> a48548be

    with open(config_yaml, "w") as f:
        yaml.dump(config, f)

    return pathlib.Path(config_yaml)


@pytest.fixture(scope="function")
def seqnado_run_dir(config_yaml_for_testing):
    return pathlib.Path(config_yaml_for_testing).parent


@pytest.fixture(scope="function")
def design(seqnado_run_dir, assay_type, assay):
    cmd = ["seqnado-design", assay_type]
    completed = subprocess.run(" ".join(cmd), shell=True, cwd=seqnado_run_dir)
    assert completed.returncode == 0

    if assay == "rna-rx":
        # Add deseq2 column to design file
        import pandas as pd

        df = pd.read_csv(seqnado_run_dir / "design.csv", index_col=0)
        df["deseq2"] = df.index.str.split("-").str[-2]
        df.to_csv(seqnado_run_dir / "design.csv")

    return seqnado_run_dir / "design.csv"


@pytest.fixture(scope="function", autouse=True)
def set_up(seqnado_run_dir, fastqs):

    cwd = pathlib.Path(os.getcwd())
    os.chdir(seqnado_run_dir)

    # Move fastqs to run directory
    for fq in fastqs:
        shutil.copy(fq, seqnado_run_dir)

    yield

    os.chdir(cwd)


def test_config_generation(config_yaml, assay_type):
    assert os.path.exists(config_yaml), f"{assay_type} config file not created."


@pytest.fixture(scope="function", autouse=True)
def apptainer_args(indicies, test_data_path):

    indicies_mount = indicies.parent if not indicies.is_dir() else indicies
    tmpdir = pathlib.Path(os.environ.get("TMPDIR", "/tmp") or "/tmp")
    wd = pathlib.Path(os.getcwd()).resolve()
    os.environ["APPTAINER_BINDPATH"] = (
        f"{wd}:{wd}, {test_data_path}:{test_data_path}, {indicies_mount}:{indicies_mount}"
    )


@pytest.fixture(scope="function")
def test_profile_path(workflow_path):
    return workflow_path / "envs" / "profiles" / "profile_test"


def test_pipeline(
    assay_type,
    config_yaml_for_testing,
    apptainer_args,
    cores,
    design,
    indicies,
    test_data_path,
    test_profile_path,
):

    subprocess.run(
        [
            "seqnado",
            assay_type,
            "-c",
            str(cores),
            "--configfile",
            str(config_yaml_for_testing),
            "--workflow-profile",
            test_profile_path,
            "--apptainer-prefix",
            "/tmp",
        ],
    )

    assert not os.path.exists("seqnado_error.log")
    assert os.path.exists("seqnado_output/")
    assert os.path.exists("seqnado_output/qc/full_qc_report.html")<|MERGE_RESOLUTION|>--- conflicted
+++ resolved
@@ -325,12 +325,8 @@
 
     if assay == "chip":
         config["pileup_method"] = ["deeptools", "homer"]
-<<<<<<< HEAD
         config['peak_calling_method'] = ["lanceotron", "macs", "homer", "seacr"]
         config["library_complexity"] = False
-=======
-        config["peak_calling_method"] = ["lanceotron", "macs", "homer"]
->>>>>>> a48548be
 
     with open(config_yaml, "w") as f:
         yaml.dump(config, f)
