import glob
import os
import shutil
import subprocess
import pytest
from datetime import datetime
from cookiecutter.main import cookiecutter


@pytest.fixture(scope="module")
def repo_path():
    path_file = os.path.abspath(__file__)
    path_test = os.path.dirname(path_file)
    path_repo = os.path.dirname(path_test)
    return path_repo


@pytest.fixture(scope="module")
def package_path(repo_path):
    return os.path.join(repo_path, "seqnado")


@pytest.fixture(scope="module")
def pipeline_path(package_path):
    return os.path.join(package_path, "workflow", "snakefile_atac")


@pytest.fixture(scope="module")
def test_dir_path(repo_path):
    return os.path.join(repo_path, "tests")


@pytest.fixture(scope="module")
def data_path(test_dir_path):
    return os.path.join(test_dir_path, "data")


@pytest.fixture(scope="module")
def genome_path(data_path):
    return os.path.join(data_path, "genome")


@pytest.fixture(scope="module")
def chromsizes(genome_path):
    return os.path.join(genome_path, "chr21_rename.fa.fai")


@pytest.fixture(scope="module")
def fastqs(data_path):
    path = os.path.join(data_path, "fastq")
    return glob.glob(os.path.join(path, "atac*.fastq.gz"))


@pytest.fixture(scope="module")
def config_path(data_path):
    return os.path.join(data_path, "config")


@pytest.fixture(scope="module")
def genome_indicies(genome_path):

    indicies = os.path.join(genome_path, "bt2")

    if not os.path.exists(indicies):
        try:
            import requests
            import tarfile

            url = (
                "https://userweb.molbiol.ox.ac.uk/public/asmith/ngs_pipeline/bt2.tar.gz"
            )
            output = os.path.join(genome_path, "bt2.tar.gz")
            r = requests.get(url, stream=True)
            with open(output, "wb") as f:
                f.write(r.content)

            tar = tarfile.open(output)
            tar.extractall(path=genome_path)
            tar.close()
            os.remove(output)
            os.rename(genome_path + "/bt2", indicies)

        except Exception as e:
            print(e)
            print("Could not download indicies so generating them")
            os.mkdir(indicies)
            cmd = f"bowtie2-build {os.path.join(genome_path,'chr21_rename.fa')} {indicies}/bt2 --threads 8"
            subprocess.run(cmd.split())

    return os.path.join(indicies, "chr21")


@pytest.fixture(scope="module")
def run_directory(tmpdir_factory):
    fn = tmpdir_factory.mktemp("data")
    return fn


@pytest.fixture(scope="module", autouse=True)
def set_up(
    run_directory,
    data_path,
    package_path,
    repo_path,
    genome_indicies,
    chromsizes,
    fastqs,
    config_path,
):

    cwd = os.getcwd()
    os.chdir(run_directory)

    cookiecutter(
    f"{package_path}/workflow/config/cookiecutter_config/config_atac/",
    extra_context={
        "genome": "hg19",
        "date": "{% now 'utc', '%Y-%m-%d' %}",
        "project_name": "test",
        "chromosome_sizes": chromsizes,
        "indicies": genome_indicies,
        "design": "design.csv",
        "read_type": "paired",
<<<<<<< HEAD
        "split_fastq": "no",
=======
>>>>>>> f65e1efe
        "remove_pcr_duplicates_method": "picard",
        "shift_atac_reads": "yes",
        "remove_blacklist": "yes",
        "blacklist": f"{data_path}/genome/hg19-blacklist.v2.chr21.bed.gz",
        "make_bigwigs": "yes",  
        "pileup_method": "deeptools",
        "make_heatmaps": "yes",
        "call_peaks": "yes",
        "peak_calling_method": "lanceotron",
<<<<<<< HEAD
        "make_ucsc_hub": "no",
=======
        "make_ucsc_hub": "yes",
>>>>>>> f65e1efe
        "UCSC_hub_directory": "test_hub",
        "email": "test",
        "color_by": "samplename",
        "gtf": f"{data_path}/genome/chr21.gtf",
    },
    no_input=True,
    )

    # Move config files and fastq files
    current_date = datetime.now().strftime("%Y-%m-%d")
    os.chdir(f"{current_date}_test")
    for fq in fastqs:
        shutil.copy(fq, ".")


    yield

    os.chdir(cwd)


def test_pipeline_singularity(genome_path):
    indicies_dir = os.path.join(genome_path, "bt2")

    cmd = [
        "seqnado",
        "atac",
        "--cores",
        "4",
        "--configfile",
        "config_atac.yml",
        "--use-singularity",
        "--singularity-args",
        f'" -B {indicies_dir} -B {genome_path}"',
    ]
    completed = subprocess.run(" ".join(cmd), shell=True)
    assert completed.returncode == 0
    assert not os.path.exists("seqnado_error.log")
    assert os.path.exists("seqnado_output/")<|MERGE_RESOLUTION|>--- conflicted
+++ resolved
@@ -121,10 +121,7 @@
         "indicies": genome_indicies,
         "design": "design.csv",
         "read_type": "paired",
-<<<<<<< HEAD
         "split_fastq": "no",
-=======
->>>>>>> f65e1efe
         "remove_pcr_duplicates_method": "picard",
         "shift_atac_reads": "yes",
         "remove_blacklist": "yes",
@@ -134,11 +131,7 @@
         "make_heatmaps": "yes",
         "call_peaks": "yes",
         "peak_calling_method": "lanceotron",
-<<<<<<< HEAD
-        "make_ucsc_hub": "no",
-=======
         "make_ucsc_hub": "yes",
->>>>>>> f65e1efe
         "UCSC_hub_directory": "test_hub",
         "email": "test",
         "color_by": "samplename",
