from datetime import datetime
import glob
import os
import pathlib
import pytest
import shutil
import subprocess
from datetime import datetime


@pytest.fixture(scope="module")
def repo_path():
    path_file = os.path.abspath(__file__)
    path_test = os.path.dirname(path_file)
    path_repo = os.path.dirname(path_test)
    return path_repo


@pytest.fixture(scope="module")
def package_path(repo_path):
    return os.path.join(repo_path, "seqnado")


@pytest.fixture(scope="module")
def pipeline_path(package_path):
    return os.path.join(package_path, "workflow", "snakefile_atac")


@pytest.fixture(scope="module")
def test_dir_path(repo_path):
    return os.path.join(repo_path, "tests")


@pytest.fixture(scope="module")
def data_path(test_dir_path):
    return os.path.join(test_dir_path, "data")


@pytest.fixture(scope="module")
def genome_path(data_path):
    return os.path.join(data_path, "genome")


@pytest.fixture(scope="module")
def chromsizes(genome_path):
    return os.path.join(genome_path, "chr21_rename.fa.fai")


@pytest.fixture(scope="module")
def fastqs(data_path):
    path = os.path.join(data_path, "fastq")
    return glob.glob(os.path.join(path, "atac*.fastq.gz"))


@pytest.fixture(scope="module")
def config_path(data_path):
    return os.path.join(data_path, "config")


@pytest.fixture(scope="module")
def genome_indicies(genome_path):
    indicies = os.path.join(genome_path, "bt2")

    if not os.path.exists(indicies):
        try:
            import requests
            import tarfile

            url = "https://userweb.molbiol.ox.ac.uk/public/project/milne_group/asmith/ngs_pipeline/bt2.tar.gz"
            output = os.path.join(genome_path, "bt2.tar.gz")
            r = requests.get(url, stream=True)
            with open(output, "wb") as f:
                f.write(r.content)

            tar = tarfile.open(output)
            tar.extractall(path=genome_path)
            tar.close()
            os.remove(output)
            os.rename(genome_path + "/bt2", indicies)

        except Exception as e:
            print(e)
            print("Could not download indicies so generating them")
            os.mkdir(indicies)
            cmd = f"bowtie2-build {os.path.join(genome_path,'chr21_rename.fa')} {indicies}/bt2 --threads 8"
            subprocess.run(cmd.split())

    return os.path.join(indicies, "chr21")


@pytest.fixture(scope="module")
def run_directory(tmpdir_factory):
    fn = tmpdir_factory.mktemp("data")
    return fn


@pytest.fixture(scope="module")
def user_inputs(
    data_path,
    genome_indicies,
    chromsizes,
):
    return {
        "project_name": "test",
        "genome_name": "hg19",
        "index": genome_indicies,
        "chromsizes": chromsizes,
        "gtf": f"{data_path}/genome/chr21.gtf",
        "blacklist": f"{data_path}/genome/hg19-blacklist.v2.chr21.bed.gz",
        "read_type": "paired",
        "remove_blacklist": "yes",
        "remove_pcr_duplicates": "yes",
        "remove_pcr_duplicates_method": "picard",
        "shift_atac_reads": "yes",
        "split_fastq": "no",
        "make_bigwigs": "yes",
        "pileup_method": "deeptools",
        "make_heatmaps": "yes",
        "call_peaks": "yes",
        "peak_calling_method": "lanceotron",
        "make_ucsc_hub": "yes",
        "UCSC_hub_directory": "test_hub",
        "email": "test",
        "color_by": "samplename",
    }

@pytest.fixture(scope="module")
def test_seqnado_config_creation(
    run_directory,
    user_inputs
    ):
    temp_dir = pathlib.Path(run_directory)
    date = datetime.now().strftime("%Y-%m-%d")
    config_file_path = temp_dir / f"{date}_atac_test/config_atac.yml"
    user_inputs = "\n".join(user_inputs.values())

    cmd = [
        "seqnado-config", 
        "atac"
    ]        

    # Run the script with subprocess
    process = subprocess.Popen(
        cmd,
        stdin=subprocess.PIPE,
        stdout=subprocess.PIPE,
        stderr=subprocess.PIPE,
        text=True,
        cwd=temp_dir
    )

    stdout, stderr = process.communicate(input=user_inputs)

    # Assert that the config file was created
    assert os.path.exists(config_file_path), "Config file not created."

@pytest.fixture(scope="module", autouse=True)
def set_up(
    run_directory,
    fastqs,
    user_inputs,
<<<<<<< HEAD
    test_seqnado_config_creation
=======
    test_seqnado_config_creation,
>>>>>>> 23248aa9
):
    cwd = os.getcwd()
    os.chdir(run_directory)

    # Move config files and fastq files
    current_date = datetime.now().strftime("%Y-%m-%d")
    os.chdir(f"{current_date}_atac_test")
    for fq in fastqs:
        shutil.copy(fq, ".")

    yield

    os.chdir(cwd)


def test_pipeline_singularity(genome_path, cores):
    indicies_dir = os.path.join(genome_path, "bt2")

    cmd = [
        "seqnado",
        "atac",
        "--cores",
        str(cores),
        "--configfile",
        "config_atac.yml",
        "--use-singularity",
        "--singularity-args",
        f'" -B {indicies_dir} -B {genome_path}"',
    ]
    completed = subprocess.run(" ".join(cmd), shell=True)
    assert completed.returncode == 0
    assert not os.path.exists("seqnado_error.log")
    assert os.path.exists("seqnado_output/")<|MERGE_RESOLUTION|>--- conflicted
+++ resolved
@@ -5,7 +5,6 @@
 import pytest
 import shutil
 import subprocess
-from datetime import datetime
 
 
 @pytest.fixture(scope="module")
@@ -159,11 +158,7 @@
     run_directory,
     fastqs,
     user_inputs,
-<<<<<<< HEAD
-    test_seqnado_config_creation
-=======
     test_seqnado_config_creation,
->>>>>>> 23248aa9
 ):
     cwd = os.getcwd()
     os.chdir(run_directory)
