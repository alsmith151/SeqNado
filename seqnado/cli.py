--- conflicted
+++ resolved
@@ -2,15 +2,16 @@
 import pathlib
 import re
 import shlex
-<<<<<<< HEAD
-from seqnado.helpers import get_genomes
-=======
 import subprocess
 import sys
->>>>>>> 267fee1c
 
 import click
 from loguru import logger
+import sys
+import pathlib
+import shlex
+from seqnado.helpers import get_genomes
+
 
 FILE = os.path.abspath(__file__)
 PACKAGE_DIR = os.path.dirname(FILE)
@@ -55,7 +56,6 @@
 
 
 
-# Config
 @click.command(context_settings=dict(ignore_unknown_options=True))
 @click.argument("method", type=click.Choice(["atac", "chip", "rna", "snp"]))
 @click.option("-r", "--rerun", is_flag=True, help="Re-run the config")
