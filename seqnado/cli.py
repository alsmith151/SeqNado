import click
import os
import subprocess


FILE = os.path.abspath(__file__)
PACKAGE_DIR = os.path.dirname(FILE)


@click.command(context_settings=dict(ignore_unknown_options=True))
@click.argument("method", type=click.Choice(["atac", "chip", "rna", "snp"]))
@click.option("-g", "--genome", default="other", help="Genome to use",
              type=click.Choice(choices=['dm6', 'hg19', 'hg38', 'hg38_dm6', 'hg38_mm39', 'hg38_spikein', 'mm10', 'mm39', 'other']),)

def cli_config(method, help=False, genome="other"):
    """
    Runs the config for the data processing pipeline.
    """
    import seqnado.config as config
    config.create_config(method, genome)



@click.command()
@click.argument("method", type=click.Choice(["atac", "chip", "rna", "snp"]))
@click.argument("files", nargs=-1)
@click.option("-o", "--output", default="design.csv", help="Output file name")
def cli_design(method, files, output="design.csv"):
    """
    Generates a SeqNado design file from a list of files.
    """
    import pathlib
    import sys
    from seqnado.utils import Design, DesignIP, FastqFile, FastqFileIP

<<<<<<< HEAD
    assert (
        len(files) > 0
    ), "No files provided. Please provide a list of files separated by spaces."

    if not method == "chip":
        from seqnado.utils import GenericFastqSamples

        design = GenericFastqSamples.from_files(files).design
    else:
        from seqnado.utils import ChipseqFastqSamples

        design = ChipseqFastqSamples.from_files(files).design

    design = design.drop(columns=["paired"], errors="ignore")
    design.to_csv(output, index=False)
=======
    if not files:
        files = list(pathlib.Path(".").glob("*.fastq.gz"))

        if not files:
            raise ValueError("No fastq files provided or found in current directory.")

    if not method == "chip":
        design = Design.from_fastq_files([FastqFile(path=fq) for fq in files])
    else:
        from seqnado.utils import DesignIP

        design = DesignIP.from_fastq_files([FastqFileIP(path=fq) for fq in files])

    design.to_dataframe().to_csv(output, index=False)
>>>>>>> 1d79ba10


@click.command(context_settings=dict(ignore_unknown_options=True))
@click.argument(
    "method",
    type=click.Choice(["atac", "chip", "rna", "snp", "consensus-peaks"]),
)
@click.option("--version", help="Print version and exit", is_flag=True)
@click.option("-c", "--cores", default=1, help="Number of cores to use", required=True)
@click.option(
    "--preset",
    default="lc",
    help="""Pre-set snakemake job profile to use for pipeline run:
            lc: local conda environment
            ls: local singularity environment
            ss: slurm singularity environment (runs jobs on cluster)
            """,
    type=click.Choice(choices=["lc", "ls", "ss"]),
)
@click.argument("pipeline_options", nargs=-1, type=click.UNPROCESSED)
def cli_pipeline(
    method, pipeline_options, help=False, cores=1, preset="local", version=False
):
<<<<<<< HEAD

=======
>>>>>>> 1d79ba10
    """Runs the data processing pipeline"""

    if version:
        from importlib.metadata import version

        _version = version("seqnado")
        print(f"SeqNado version {_version}")
        return

    cmd = [
        "snakemake",
        "-c",
        str(cores),
        "--snakefile",
        os.path.join(PACKAGE_DIR, "workflow", f"snakefile_{method.replace('-', '_')}"),
    ]

    if pipeline_options:
        cmd.extend(pipeline_options)

    if preset == "ss":
        cmd.extend(
            [
                "--profile",
                os.path.abspath(
                    os.path.join(
                        PACKAGE_DIR, "workflow/envs/profiles/profile_slurm_singularity"
                    )
                ),
            ]
        )
    elif preset == "ls":
        cmd.extend(
            [
                "--profile",
                os.path.abspath(
                    os.path.join(
                        PACKAGE_DIR, "workflow/envs/profiles/profile_singularity"
                    )
                ),
            ]
        )

    with open(f"{PACKAGE_DIR}/data/logo.txt", "r") as f:
        logo = f.read()

    print(logo)

    completed = subprocess.run(cmd)<|MERGE_RESOLUTION|>--- conflicted
+++ resolved
@@ -33,23 +33,6 @@
     import sys
     from seqnado.utils import Design, DesignIP, FastqFile, FastqFileIP
 
-<<<<<<< HEAD
-    assert (
-        len(files) > 0
-    ), "No files provided. Please provide a list of files separated by spaces."
-
-    if not method == "chip":
-        from seqnado.utils import GenericFastqSamples
-
-        design = GenericFastqSamples.from_files(files).design
-    else:
-        from seqnado.utils import ChipseqFastqSamples
-
-        design = ChipseqFastqSamples.from_files(files).design
-
-    design = design.drop(columns=["paired"], errors="ignore")
-    design.to_csv(output, index=False)
-=======
     if not files:
         files = list(pathlib.Path(".").glob("*.fastq.gz"))
 
@@ -64,7 +47,6 @@
         design = DesignIP.from_fastq_files([FastqFileIP(path=fq) for fq in files])
 
     design.to_dataframe().to_csv(output, index=False)
->>>>>>> 1d79ba10
 
 
 @click.command(context_settings=dict(ignore_unknown_options=True))
@@ -88,10 +70,6 @@
 def cli_pipeline(
     method, pipeline_options, help=False, cores=1, preset="local", version=False
 ):
-<<<<<<< HEAD
-
-=======
->>>>>>> 1d79ba10
     """Runs the data processing pipeline"""
 
     if version:
