--- conflicted
+++ resolved
@@ -41,18 +41,52 @@
 
     if not geo_files.processed_data_files.empty:
         processed_files = [outdir / str(fn) for (index, fn) in geo_files.processed_data_files['output_file_name'].items()]
+    """
+    Get all files that need to be symlinked for GEO submission
+    """
+
+    from seqnado.design import GEOFiles
+
+    geo_files = GEOFiles(assay=OUTPUT.assay,
+                         design=OUTPUT.design_dataframe,
+                         sample_names=OUTPUT.sample_names,
+                         config=OUTPUT.config,
+                         processed_files=[str(p) for p in OUTPUT.files],
+                         )
+
+    fastq_dir = pathlib.Path("seqnado_output/fastqs")
+    fastqs = sorted([str(fastq_dir / fn)  for fq_pair in geo_files.raw_files.values() for fn in fq_pair])
+    processed_files = [str(p) for p in geo_files.processed_data_files['path'].tolist()]
+    return [*fastqs, *processed_files]
+
+def get_symlinked_files(wc: Any = None) -> List[str]:
+    """
+    Get all files that have been symlinked for GEO submission
+    """
+
+    from seqnado.design import GEOFiles
+
+    outdir = pathlib.Path("seqnado_output/geo_submission")
+    fastqs = [str(outdir / fn) for fqs in OUTPUT.geo_files.raw_files.values() for fn in fqs]
+
+    geo_files = GEOFiles(assay=OUTPUT.assay,
+                         design=OUTPUT.design_dataframe,
+                         sample_names=OUTPUT.sample_names,
+                         config=OUTPUT.config,
+                         processed_files=[str(p) for p in OUTPUT.files],
+                         )
+
+
+
+    if not geo_files.processed_data_files.empty:
+        processed_files = [outdir / str(fn) for (index, fn) in geo_files.processed_data_files['output_file_name'].items()]
     else:
         processed_files = []
-<<<<<<< HEAD
+        processed_files = []
 
 
     return [*fastqs, *processed_files]
 
-=======
-
-
-    return [*fastqs, *processed_files]
->>>>>>> 267fee1c
 
 
 rule geo_symlink:
@@ -98,9 +132,49 @@
 
 
 
+        files=get_symlinked_files(),
+    params:
+        output=OUTPUT,
+    container: None
+    run:
+        from seqnado.design import GEOFiles
+
+        geo_files = GEOFiles(assay=OUTPUT.assay,
+                         design=OUTPUT.design_dataframe,
+                         sample_names=OUTPUT.sample_names,
+                         config=OUTPUT.config,
+                         processed_files=[str(p) for p in OUTPUT.files],
+                         )        
+
+        fastqs = geo_files.raw_files
+        processed_files = geo_files.processed_data_files
+
+        # Create symlinks for raw files
+        src = pathlib.Path("seqnado_output/fastqs")
+        dest = pathlib.Path("seqnado_output/geo_submission")
+        for sample_name, fastq in fastqs.items():
+            for fq in fastq:
+                fq = pathlib.Path(fq)
+                src_file = (src / fq.name).absolute().resolve()
+                dest_file = dest / fq.name
+
+                if not dest_file.exists():
+                    dest_file.symlink_to(src_file)
+        
+        # Create symlinks for processed files
+        for _, row in processed_files.iterrows():
+            src_file = pathlib.Path(row['path']).absolute().resolve()
+            dest_file = dest / row['output_file_name']
+            if not dest_file.exists():
+                dest_file.symlink_to(src_file)
+        
+
+
+
 
 rule md5sum:
     input:
+        files=get_symlinked_files,
         files=get_symlinked_files,
     output:
         "seqnado_output/geo_submission/md5sums.txt",
@@ -141,8 +215,19 @@
         "seqnado_output/geo_submission/samples_table.txt",
     params: 
         run_output=OUTPUT,
-    container: None
-    run:
+        run_output=OUTPUT,
+    container: None
+    run:
+
+        from seqnado.design import GEOFiles
+
+        df = GEOFiles(assay=OUTPUT.assay,
+                         design=OUTPUT.design_dataframe,
+                         sample_names=OUTPUT.sample_names,
+                         config=OUTPUT.config,
+                         processed_files=[str(p) for p in OUTPUT.files]
+                         ).metadata
+        
 
         from seqnado.design import GEOFiles
 
