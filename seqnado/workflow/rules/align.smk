import seqnado.utils as utils

if config["split_fastq"] == "no":
    rule align_paired:
        input:
            fq1="seqnado_output/trimmed/{sample}_1.fastq.gz",
            fq2="seqnado_output/trimmed/{sample}_2.fastq.gz",
        params:
            index=config["genome"]["indicies"],
            options=utils.check_options(config["bowtie2"]["options"]),
        output:
            bam="seqnado_output/aligned/raw/{sample}.bam",
        threads: config["bowtie2"]["threads"]
        resources:
            mem_mb=4000 // int(config["bowtie2"]["threads"])
        log:
            "seqnado_output/logs/align/{sample}.log",
        shell:
            """bowtie2 -p {threads} -x {params.index} -1 {input.fq1} -2 {input.fq2} {params.options} 2> {log} |
            samtools view -bS - > {output.bam} &&
            samtools sort -@ {threads} -o {output.bam}_sorted {output.bam} >> {log} 2>&1 &&
            mv {output.bam}_sorted {output.bam}
            """

<<<<<<< HEAD
=======
rule align_paired:
    input:
        fq1="seqnado_output/trimmed/{sample}_1.fastq.gz",
        fq2="seqnado_output/trimmed/{sample}_2.fastq.gz",
    params:
        index=config["genome"]["indicies"],
        options=utils.check_options(config["bowtie2"]["options"]),
    output:
        bam=temp("seqnado_output/aligned/raw/{sample}.bam"),
    threads: config["bowtie2"]["threads"]
    resources:
        mem_mb=4000 // int(config["bowtie2"]["threads"]),
        time='0-04:00:00',
    log:
        "seqnado_output/logs/align/{sample}.log",
    shell:
        """bowtie2 -p {threads} -x {params.index} -1 {input.fq1} -2 {input.fq2} {params.options} 2> {log} |
           samtools view -bS - > {output.bam} &&
           samtools sort -@ {threads} -o {output.bam}_sorted {output.bam} >> {log} 2>&1 &&
           mv {output.bam}_sorted {output.bam}
        """
>>>>>>> f65e1efe

    # rule align_single:
    #     input:
    #         fq1="seqnado_output/trimmed/{sample}.fastq.gz",
    #     params:
    #         index=config["genome"]["indicies"],
    #         options=config["bowtie2"]["options"],
    #     output:
    #         bam=temp("seqnado_output/aligned/raw/{sample}.bam"),
    #     resources:
    #         mem_mb=4000 // int(config["bowtie2"]["threads"])
    #     threads: config["bowtie2"]["threads"]
    #     log:
    #         "seqnado_output/logs/align/{sample}.log",
    #     shell:
    #         """bowtie2 -p {threads} -x {params.index} -U {input.fq1} {params.options} 2> {log} |
    #            samtools view -bS - > {output.bam} &&
    #            samtools sort -@ {threads} -o {output.bam}_sorted {output.bam} &&
    #            mv {output.bam}_sorted {output.bam}
    #         """<|MERGE_RESOLUTION|>--- conflicted
+++ resolved
@@ -22,8 +22,6 @@
             mv {output.bam}_sorted {output.bam}
             """
 
-<<<<<<< HEAD
-=======
 rule align_paired:
     input:
         fq1="seqnado_output/trimmed/{sample}_1.fastq.gz",
@@ -45,7 +43,6 @@
            samtools sort -@ {threads} -o {output.bam}_sorted {output.bam} >> {log} 2>&1 &&
            mv {output.bam}_sorted {output.bam}
         """
->>>>>>> f65e1efe
 
     # rule align_single:
     #     input:
