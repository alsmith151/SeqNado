from seqnado.helpers import check_options



rule align_paired:
    input:
        fq1="seqnado_output/trimmed/{sample}_1.fastq.gz",
        fq2="seqnado_output/trimmed/{sample}_2.fastq.gz",
    params:
        index=config["genome"]["indices"],
        options=check_options(config["bowtie2"]["options"]),
    output:
        bam=temp("seqnado_output/aligned/raw/{sample}.bam"),
    threads: config["bowtie2"]["threads"]
    resources:
<<<<<<< HEAD
        runtime=lambda wildcards, attempt: f"{4 * 2 ** (attempt - 1)}h",
        mem="4GB",
=======
        time=lambda wildcards, attempt: "0-{hours}:00:00".format(
            hours=4 * 2 ** (attempt - 1)
        ),
        mem_mb=4000,
>>>>>>> 2614a8ea
    log:
        "seqnado_output/logs/align/{sample}.log",
    shell:
        """bowtie2 -p {threads} -x {params.index} -1 {input.fq1} -2 {input.fq2} {params.options} 2> {log} |
           samtools view -bS - > {output.bam} &&
           samtools sort -@ {threads} -o {output.bam}_sorted {output.bam} >> {log} 2>&1 &&
           mv {output.bam}_sorted {output.bam}
        """


rule align_single:
    input:
        fq1="seqnado_output/trimmed/{sample}.fastq.gz",
    params:
        index=config["genome"]["indices"],
        options=check_options(config["bowtie2"]["options"]),
    output:
        bam=temp("seqnado_output/aligned/raw/{sample}.bam"),
    resources:
<<<<<<< HEAD
        runtime=lambda wildcards, attempt: f"{4 * 2 ** (attempt - 1)}h",
        mem="4GB",
=======
        time=lambda wildcards, attempt: "0-{hours}:00:00".format(
            hours=4 * 2 ** (attempt - 1)
        ),
        mem_mb=4000,
>>>>>>> 2614a8ea
    threads: config["bowtie2"]["threads"]
    log:
        "seqnado_output/logs/align/{sample}.log",
    shell:
        """bowtie2 -p {threads} -x {params.index} -U {input.fq1} {params.options} 2> {log} |
            samtools view -bS - > {output.bam} &&
            samtools sort -@ {threads} -o {output.bam}_sorted {output.bam} &&
            mv {output.bam}_sorted {output.bam}
        """


ruleorder: align_paired > align_single<|MERGE_RESOLUTION|>--- conflicted
+++ resolved
@@ -13,15 +13,8 @@
         bam=temp("seqnado_output/aligned/raw/{sample}.bam"),
     threads: config["bowtie2"]["threads"]
     resources:
-<<<<<<< HEAD
         runtime=lambda wildcards, attempt: f"{4 * 2 ** (attempt - 1)}h",
         mem="4GB",
-=======
-        time=lambda wildcards, attempt: "0-{hours}:00:00".format(
-            hours=4 * 2 ** (attempt - 1)
-        ),
-        mem_mb=4000,
->>>>>>> 2614a8ea
     log:
         "seqnado_output/logs/align/{sample}.log",
     shell:
@@ -41,15 +34,8 @@
     output:
         bam=temp("seqnado_output/aligned/raw/{sample}.bam"),
     resources:
-<<<<<<< HEAD
         runtime=lambda wildcards, attempt: f"{4 * 2 ** (attempt - 1)}h",
         mem="4GB",
-=======
-        time=lambda wildcards, attempt: "0-{hours}:00:00".format(
-            hours=4 * 2 ** (attempt - 1)
-        ),
-        mem_mb=4000,
->>>>>>> 2614a8ea
     threads: config["bowtie2"]["threads"]
     log:
         "seqnado_output/logs/align/{sample}.log",
