import os
from seqnado.helpers import check_options, define_time_requested, define_memory_requested

##############################################
#                   FastQC                   #
############################################## 

rule fastqc_raw_paired:
    input:
        fq1="seqnado_output/fastqs/{sample}_1.fastq.gz",
        fq2="seqnado_output/fastqs/{sample}_2.fastq.gz",
    output:
        html1="seqnado_output/qc/fastqc_raw/{sample}_1_fastqc.html",
        html2="seqnado_output/qc/fastqc_raw/{sample}_2_fastqc.html",
        zip1="seqnado_output/qc/fastqc_raw/{sample}_1_fastqc.zip",
        zip2="seqnado_output/qc/fastqc_raw/{sample}_2_fastqc.zip",
    params:
        extra="--quiet",
        output_dir="seqnado_output/qc/fastqc_raw/",
    threads: 1
    resources:
        mem=lambda wildcards, attempt: define_memory_requested(initial_value=2, attempts=attempt, scale=SCALE_RESOURCES),
        runtime=lambda wildcards, attempt: define_time_requested(initial_value=1, attempts=attempt, scale=SCALE_RESOURCES),
    log:
        "seqnado_output/logs/fastqc_raw/{sample}.log",
    shell:
        """
        fastqc -o {params.output_dir} {input.fq1} {input.fq2} > {log} 2>&1
        """


rule fastqc_raw_single:
    input:
        "seqnado_output/fastqs/{sample}.fastq.gz",
    output:
        html="seqnado_output/qc/fastqc_raw/{sample}_fastqc.html",
        zip="seqnado_output/qc/fastqc_raw/{sample}_fastqc.zip",
    params:
        extra="--quiet",
        output_dir="seqnado_output/qc/fastqc_raw/",
    log:
        "seqnado_output/logs/fastqc_raw/{sample}.log",
    shell:
        """
        fastqc -o {params.output_dir} {input} > {log} 2>&1
        """

<<<<<<< HEAD
=======
        
>>>>>>> 69ad895b
##############################################
#                  Qualimap                  #
############################################## 

def format_qualimap_options(wildcards):
    qualimap_rnaseq_options = "--paired --sorted"
    qualimap_bamqc_options = "--collect-overlap-pairs"

    is_paired = DESIGN.query(wildcards.sample).is_paired
    if not is_paired:
        qualimap_rnaseq_options = re.sub(r"--paired", "", qualimap_rnaseq_options)
        qualimap_bamqc_options = re.sub(r"--collect-overlap-pairs", "", qualimap_bamqc_options)
    return qualimap_rnaseq_options if ASSAY == "RNA" else qualimap_bamqc_options


rule qualimap_bamqc:
    input:
        bam="seqnado_output/aligned/{sample}.bam",
    output:
        html="seqnado_output/qc/qualimap_bamqc/{sample}/qualimapReport.html",
    params:
        output_dir="seqnado_output/qc/qualimap_bamqc/{sample}/",
        options=format_qualimap_options,
    resources:
        mem=lambda wildcards, attempt: define_memory_requested(initial_value=32, attempts=attempt, scale=SCALE_RESOURCES),
        runtime=lambda wildcards, attempt: define_time_requested(initial_value=4, attempts=attempt, scale=SCALE_RESOURCES),
    threads: 16
    container: "library://cchahrou/seqnado/seqnado_qc.sif:latest"
    log:"seqnado_output/logs/qualimap_bamqc/{sample}.log",
    shell:"""
    qualimap --java-mem-size={resources.mem} bamqc \
    {params.options} \
    -nt {threads} \
    -bam {input.bam} \
    -outdir {params.output_dir} \
    > {log} 2>&1
    """


rule qualimap_rnaseq:
    input:
        bam="seqnado_output/aligned/{sample}.bam",
    output:
        html="seqnado_output/qc/qualimap_rnaseq/{sample}/qualimapReport.html",
    params:
        output_dir="seqnado_output/qc/qualimap_rnaseq/{sample}/",
        annotation=config["genome"]["gtf"],
        options=format_qualimap_options,
    resources:
        mem=lambda wildcards, attempt: define_memory_requested(initial_value=32, attempts=attempt, scale=SCALE_RESOURCES),
        runtime=lambda wildcards, attempt: define_time_requested(initial_value=4, attempts=attempt, scale=SCALE_RESOURCES),
    threads: 16
    container: "library://cchahrou/seqnado/seqnado_qc.sif:latest"
    log:
        "seqnado_output/logs/qualimap_rnaseq/{sample}.log",
    shell:"""
    qualimap --java-mem-size={resources.mem} rnaseq \
    {params.options} \
    -bam {input.bam} \
    -gtf {params.annotation} \
    -outdir {params.output_dir} \
    > {log} 2>&1    
    """



##############################################
#               Frip Enrichment              #
##############################################

def format_frip_enrichment_options(wildcards):
    is_paired = DESIGN.query(wildcards.sample).is_paired
    options = "--extendReads"
    if not is_paired:
        options = re.sub(r"--extendReads", "", options)
    return options


rule frip_enrichment:
    input:
        bam="seqnado_output/aligned/{sample}.bam",
        peak="seqnado_output/peaks/{directory}/{sample}.bed",
    output:
        pdf="seqnado_output/qc/frip_enrichment/{directory}/{sample}_frip.pdf",
        frip_count="seqnado_output/qc/frip_enrichment/{directory}/{sample}_frip.txt",
    params:
        options=format_frip_enrichment_options,
    threads: 16
    resources:
        mem=lambda wildcards, attempt: define_memory_requested(initial_value=32, attempts=attempt, scale=SCALE_RESOURCES),
        runtime=lambda wildcards, attempt: define_time_requested(initial_value=4, attempts=attempt, scale=SCALE_RESOURCES),
    log:"seqnado_output/logs/frip_enrichment/{directory}/{sample}.log",
    shell:
        """
        plotEnrichment -p {threads} \
        --bamfiles {input.bam} \
        --BED {input.peak} \
        --outRawCounts {output.frip_count} \
        --plotFile {output.pdf} \
        > {log} 2>&1
        """


##############################################
#                Gather Stats                #
##############################################

def get_fastqc_files_all(wildcards):
    single_end_assays = [name for name in SAMPLE_NAMES if DESIGN.query(name).is_paired == False]
    paired_end_assays = [name for name in SAMPLE_NAMES if DESIGN.query(name).is_paired == True]
    fastqc_raw_paired = expand(
        "seqnado_output/qc/fastqc_raw/{sample}_{read}_fastqc.html",
        sample=paired_end_assays,
        read=[1, 2],
    ),
    fastqc_raw_single = expand(
        "seqnado_output/qc/fastqc_raw/{sample}_fastqc.html",
        sample=single_end_assays,
    ),
    all_qc_files = []
    for files in [fastqc_raw_paired, fastqc_raw_single]:
        if files:
            all_qc_files.extend(*files)
    
    return all_qc_files


def get_fastq_screen_all(wildcards):
    single_end_assays = [name for name in SAMPLE_NAMES if DESIGN.query(name).is_paired == False]
    paired_end_assays = [name for name in SAMPLE_NAMES if DESIGN.query(name).is_paired == True]
    fastq_screen_single = expand(
        "seqnado_output/qc/fastq_screen/{sample}_screen.txt",
        sample=single_end_assays,
    ),
    fastq_screen_paired = expand(
        "seqnado_output/qc/fastq_screen/{sample}_{read}_screen.txt",
        sample=paired_end_assays,
        read=[1, 2],
    ),
    all_fastq_screen_files = []
    if config["fastq_screen"]:
        for files in [fastq_screen_paired, fastq_screen_single]:
            if files:
                all_fastq_screen_files.extend(*files)
        
    return all_fastq_screen_files


def get_library_complexity_qc(wildcards):
    if config["library_complexity"]:
        return expand(
            "seqnado_output/qc/library_complexity/{sample}.metrics",
            sample=SAMPLE_NAMES,
        )
    else:
        return []


def get_alignment_logs(wildcards):
    if ASSAY == "MCC":
        return []
    elif ASSAY == "RNA":
        return expand(
            "seqnado_output/aligned/star/{sample}_Log.final.out",
            sample=SAMPLE_NAMES,
        )
    else: 
        return expand(
            "seqnado_output/logs/align/{sample}.log",
            sample=SAMPLE_NAMES,
            )


def get_qualimap_files(wildcards):
    if ASSAY == "MCC":
        return []
    if ASSAY == "RNA":
        return expand(
            "seqnado_output/qc/qualimap_rnaseq/{sample}/qualimapReport.html",
            sample=SAMPLE_NAMES,
        )  
    else:
        return expand(
            "seqnado_output/qc/qualimap_bamqc/{sample}/qualimapReport.html",
            sample=SAMPLE_NAMES,
        )


def get_frip_files(wildcards):
    if ASSAY in ["CAT", "ATAC"] and config["call_peaks"]:
        peak_methods = OUTPUT.peak_calling_method
        return expand(
            "seqnado_output/qc/frip_enrichment/{directory}/{sample}_frip.txt",
            sample=SAMPLE_NAMES,
            directory=peak_methods,
        )
    if ASSAY == "ChIP" and config["call_peaks"]:
        peak_methods = OUTPUT.peak_calling_method
        return expand(
            "seqnado_output/qc/frip_enrichment/{directory}/{sample}_frip.txt",
            sample=SAMPLE_NAMES_IP,
            directory=peak_methods,
        )
    else:
        return []


def get_counts_files(wildcards):
    if ASSAY == "RNA" and config["rna_quantification"] == "featurecounts":
        return expand(
            "seqnado_output/readcounts/feature_counts/read_counts.tsv",
        ) 
    elif ASSAY == "RNA" and config["rna_quantification"] == "salmon":
        return expand(
            "seqnado_output/readcounts/salmon/salmon_{sample}/quant.sf",
            sample=SAMPLE_NAMES,
        ) 
    elif ASSAY == "CRISPR":
        return expand(
            "seqnado_output/readcounts/feature_counts/read_counts.tsv",
        )
    else:
        return []


def get_snp_qc(wildcards):
    if ASSAY == "SNP" and config["call_snps"]:
        return expand(
            "seqnado_output/qc/variant/{sample}.stats.txt",
<<<<<<< HEAD
=======
            sample=SAMPLE_NAMES,
        )
    if ASSAY == "SNP" and config["annotate_snps"]:
        return expand(
            "seqnado_output/qc/variant/{sample}.anno.stats.txt",
>>>>>>> 69ad895b
            sample=SAMPLE_NAMES,
        )
    else:
        return []

##############################################
#                  MultiQC                   #
##############################################

rule seqnado_report:
    input:
        get_fastqc_files_all,
        get_fastq_screen_all,
        get_alignment_logs,
        get_library_complexity_qc,
        get_qualimap_files,
        get_frip_files,
        get_counts_files,
        get_snp_qc,
    output:
        report = "seqnado_output/seqnado_report.html",
    params:
        multiqc_config = "/opt/seqnado/multiqc_config.yaml"
    log: "seqnado_output/logs/seqnado_report.log",
    resources:
        mem=lambda wildcards, attempt: define_memory_requested(initial_value=2, attempts=attempt, scale=SCALE_RESOURCES),
        runtime=lambda wildcards, attempt: define_time_requested(initial_value=1, attempts=attempt, scale=SCALE_RESOURCES),
    container: "library://cchahrou/seqnado/seqnado_qc.sif:latest"
    shell:"""
    multiqc -o seqnado_output seqnado_output \
    --config {params.multiqc_config} \
    --filename "seqnado_report.html" \
    --no-data-dir \
    --force > {log} 2>&1
    """

ruleorder: fastqc_raw_paired > fastqc_raw_single > seqnado_report<|MERGE_RESOLUTION|>--- conflicted
+++ resolved
@@ -45,10 +45,6 @@
         fastqc -o {params.output_dir} {input} > {log} 2>&1
         """
 
-<<<<<<< HEAD
-=======
-        
->>>>>>> 69ad895b
 ##############################################
 #                  Qualimap                  #
 ############################################## 
@@ -278,15 +274,11 @@
     if ASSAY == "SNP" and config["call_snps"]:
         return expand(
             "seqnado_output/qc/variant/{sample}.stats.txt",
-<<<<<<< HEAD
-=======
             sample=SAMPLE_NAMES,
         )
     if ASSAY == "SNP" and config["annotate_snps"]:
         return expand(
             "seqnado_output/qc/variant/{sample}.anno.stats.txt",
->>>>>>> 69ad895b
-            sample=SAMPLE_NAMES,
         )
     else:
         return []
