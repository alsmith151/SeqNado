--- conflicted
+++ resolved
@@ -12,10 +12,6 @@
 
 def format_macs_options(wildcards, options):
     query_name = f"{wildcards.sample}_{wildcards.treatment}"    
-<<<<<<< HEAD
-=======
-    query_name = f"{wildcards.sample}_{wildcards.treatment}"    
->>>>>>> 4059dc15
     is_paired = DESIGN.query(query_name).is_paired
     options = check_options(options)
     if not is_paired:
@@ -36,46 +32,30 @@
                 return f"seqnado_output/tag_dirs/{control_info.sample_name}"
             case "bigwig":
                 return f"seqnado_output/bigwigs/deeptools/unscaled/{control_info.sample_name}.bigWig"
-<<<<<<< HEAD
-=======
-def get_control_file(wildcards, file_type: Literal["bam", "tag", "bigwig"], allow_null=False):
-    control_info = DESIGN.query(sample_name=f"{wildcards.sample}_{wildcards.treatment}", full_experiment=True)["control"]
-    if control_info:
-        match file_type:
-            case "bam":
-                return f"seqnado_output/aligned/{control_info.sample_name}.bam"
-            case "tag":
-                return f"seqnado_output/tag_dirs/{control_info.sample_name}"
-            case "bigwig":
-                return f"seqnado_output/bigwigs/deeptools/unscaled/{control_info.sample_name}.bigWig"
->>>>>>> 4059dc15
     else:
         if allow_null:
             return []
         else:
             return "UNDEFINED"
+        if allow_null:
+            return []
+        else:
+            return "UNDEFINED"
 
 rule macs2_with_input:
     input:
         treatment="seqnado_output/aligned/{sample}_{treatment}.bam",
         control=lambda wc: get_control_file(wc, file_type="bam", allow_null=False),
+        control=lambda wc: get_control_file(wc, file_type="bam", allow_null=False),
     output:
         peaks="seqnado_output/peaks/macs/{sample}_{treatment}.bed",
     params:
         options=lambda wc: format_macs_options(wc, config["macs"]["callpeak"]),
         raw=lambda wc, output: output.peaks.replace(".bed", "_peaks.xls"),
-<<<<<<< HEAD
-=======
-        raw=lambda wc, output: output.peaks.replace(".bed", "_peaks.xls"),
->>>>>>> 4059dc15
         basename=lambda wc, output: output.peaks.replace(".bed", ""),
     threads: 1
     resources:
         mem=lambda wildcards, attempt: f"{2 * 2 ** (attempt)}GB",
-<<<<<<< HEAD
-=======
-        mem=lambda wildcards, attempt: f"{2 * 2 ** (attempt)}GB",
->>>>>>> 4059dc15
         runtime="2h",
     log:
         "seqnado_output/logs/macs/{sample}_{treatment}.log",
@@ -83,10 +63,6 @@
         """
         macs2 callpeak -t {input.treatment} -c {input.control} -n {params.basename} {params.options} > {log} 2>&1 &&
         cat {params.raw} | grep -v '^#' | grep -vE '^chr\\s+start\\s+end.*' | grep -v '^$' | cut -f 1-3 > {output.peaks}
-<<<<<<< HEAD
-=======
-        cat {params.raw} | grep -v '^#' | grep -vE '^chr\\s+start\\s+end.*' | grep -v '^$' | cut -f 1-3 > {output.peaks}
->>>>>>> 4059dc15
         """
 
 
@@ -94,23 +70,16 @@
     input:
         treatment="seqnado_output/aligned/{sample}_{treatment}.bam",
         control=lambda wc: get_control_file(wc, file_type="bam", allow_null=True), 
+        control=lambda wc: get_control_file(wc, file_type="bam", allow_null=True), 
     output:
         peaks="seqnado_output/peaks/macs/{sample}_{treatment}.bed",
     params:
         options=lambda wc: format_macs_options(wc, config["macs"]["callpeak"]),
         raw=lambda wc, output: output.peaks.replace(".bed", "_peaks.xls"),
-<<<<<<< HEAD
-=======
-        raw=lambda wc, output: output.peaks.replace(".bed", "_peaks.xls"),
->>>>>>> 4059dc15
         basename=lambda wc, output: output.peaks.replace(".bed", ""),
     threads: 1
     resources:
         mem=lambda wildcards, attempt: f"{2 * 2 ** (attempt)}GB",
-<<<<<<< HEAD
-=======
-        mem=lambda wildcards, attempt: f"{2 * 2 ** (attempt)}GB",
->>>>>>> 4059dc15
         runtime="2h",
     log:
         "seqnado_output/logs/macs/{sample}_{treatment}.log",
@@ -118,16 +87,13 @@
         """
         macs2 callpeak -t {input.treatment} -n {params.basename} {params.options} > {log} 2>&1 &&
         cat {params.raw} | grep -v '^#' | grep -vE '^chr\\s+start\\s+end.*' | grep -v '^$' | cut -f 1-3 > {output.peaks}
-<<<<<<< HEAD
-=======
-        cat {params.raw} | grep -v '^#' | grep -vE '^chr\\s+start\\s+end.*' | grep -v '^$' | cut -f 1-3 > {output.peaks}
->>>>>>> 4059dc15
         """
 
 
 rule homer_with_input:
     input:
         treatment="seqnado_output/tag_dirs/{sample}_{treatment}",
+        control=lambda wc: get_control_file(wc, file_type="tag", allow_null=False),
         control=lambda wc: get_control_file(wc, file_type="tag", allow_null=False),
     output:
         peaks="seqnado_output/peaks/homer/{sample}_{treatment}.bed",
@@ -151,6 +117,7 @@
     input:
         treatment="seqnado_output/tag_dirs/{sample}_{treatment}",
         control=lambda wc: get_control_file(wc, file_type="tag", allow_null=True),
+        control=lambda wc: get_control_file(wc, file_type="tag", allow_null=True),
     output:
         peaks="seqnado_output/peaks/homer/{sample}_{treatment}.bed",
     log:
@@ -173,6 +140,7 @@
     input:
         treatment="seqnado_output/bigwigs/deeptools/unscaled/{sample}_{treatment}.bigWig",
         control=lambda wc: get_control_file(wc, file_type="bigwig", allow_null=False),
+        control=lambda wc: get_control_file(wc, file_type="bigwig", allow_null=False),
     output:
         peaks="seqnado_output/peaks/lanceotron/{sample}_{treatment}.bed",
     log:
@@ -197,6 +165,7 @@
 rule lanceotron_no_input:
     input:
         treatment="seqnado_output/bigwigs/deeptools/unscaled/{sample}_{treatment}.bigWig",
+        control=lambda wc: get_control_file(wc, file_type="bigwig", allow_null=True),
         control=lambda wc: get_control_file(wc, file_type="bigwig", allow_null=True),
     output:
         peaks="seqnado_output/peaks/lanceotron/{sample}_{treatment}.bed",
