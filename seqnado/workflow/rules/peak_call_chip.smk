from typing import Literal
from seqnado.helpers import check_options
import re
import pathlib


def get_lanceotron_threshold(wildcards):
    options = config["lanceotron"]["callpeak"]
    threshold_pattern = re.compile(r"\-c\s+(\d+.?\d*)")
    threshold = threshold_pattern.search(options).group(1)
    return threshold

def format_macs_options(wildcards, options):
    query_name = f"{wildcards.sample}_{wildcards.treatment}"    
    is_paired = DESIGN.query(query_name).is_paired
    options = check_options(options)
    if not is_paired:
        options = re.sub(r"-f BAMPE", "", options)
    if not options:
        return ""
    else:
        return options


def get_control_file(wildcards, file_type: Literal["bam", "tag", "bigwig"], allow_null=False):
    control_info = DESIGN.query(sample_name=f"{wildcards.sample}_{wildcards.treatment}", full_experiment=True)["control"]
    if control_info:
        match file_type:
            case "bam":
                return f"seqnado_output/aligned/{control_info.sample_name}.bam"
            case "tag":
                return f"seqnado_output/tag_dirs/{control_info.sample_name}"
            case "bigwig":
                return f"seqnado_output/bigwigs/deeptools/unscaled/{control_info.sample_name}.bigWig"
    else:
        if allow_null:
            return []
        else:
            return "UNDEFINED"
<<<<<<< HEAD
=======
def get_control_file(wildcards, file_type: Literal["bam", "tag", "bigwig"], allow_null=False):
    exp = DESIGN.query(sample_name=f"{wildcards.sample}_{wildcards.treatment}", full_experiment=True)
    
    if not exp.has_control and not allow_null: # if control is not defined, return UNDEFINED. This is to prevent the rule from running
        return "UNDEFINED"
    elif not exp.has_control and allow_null: # if control is not defined, return empty list
        return []
    
    match file_type:
        case "bam":
            fn =  f"seqnado_output/aligned/{exp.control_fullname}.bam"
        case "tag":
            fn =  f"seqnado_output/tag_dirs/{exp.control_fullname}"
        case "bigwig":
            fn =  f"seqnado_output/bigwigs/deeptools/unscaled/{exp.control_fullname}.bigWig"
    return fn

>>>>>>> 05915f4e

rule macs2_with_input:
    input:
        treatment="seqnado_output/aligned/{sample}_{treatment}.bam",
        control=lambda wc: get_control_file(wc, file_type="bam", allow_null=False),
<<<<<<< HEAD
=======
        control=lambda wc: get_control_file(wc, file_type="bam", allow_null=False),
>>>>>>> 05915f4e
    output:
        peaks="seqnado_output/peaks/macs/{sample}_{treatment}.bed",
    params:
        options=lambda wc: format_macs_options(wc, config["macs"]["callpeak"]),
        raw=lambda wc, output: output.peaks.replace(".bed", "_peaks.xls"),
        basename=lambda wc, output: output.peaks.replace(".bed", ""),
    threads: 1
    resources:
        mem=lambda wildcards, attempt: f"{2 * 2 ** (attempt)}GB",
        runtime="2h",
    log:
        "seqnado_output/logs/macs/{sample}_{treatment}.log",
    shell:
        """
        macs2 callpeak -t {input.treatment} -c {input.control} -n {params.basename} {params.options} > {log} 2>&1 &&
        cat {params.raw} | grep -v '^#' | grep -vE '^chr\\s+start\\s+end.*' | grep -v '^$' | cut -f 1-3 > {output.peaks}
        """


rule macs2_no_input:
    input:
        treatment="seqnado_output/aligned/{sample}_{treatment}.bam",
        control=lambda wc: get_control_file(wc, file_type="bam", allow_null=True), 
<<<<<<< HEAD
=======
        control=lambda wc: get_control_file(wc, file_type="bam", allow_null=True), 
>>>>>>> 05915f4e
    output:
        peaks="seqnado_output/peaks/macs/{sample}_{treatment}.bed",
    params:
        options=lambda wc: format_macs_options(wc, config["macs"]["callpeak"]),
        raw=lambda wc, output: output.peaks.replace(".bed", "_peaks.xls"),
        basename=lambda wc, output: output.peaks.replace(".bed", ""),
    threads: 1
    resources:
        mem=lambda wildcards, attempt: f"{2 * 2 ** (attempt)}GB",
        runtime="2h",
    log:
        "seqnado_output/logs/macs/{sample}_{treatment}.log",
    shell:
        """
        macs2 callpeak -t {input.treatment} -n {params.basename} {params.options} > {log} 2>&1 &&
        cat {params.raw} | grep -v '^#' | grep -vE '^chr\\s+start\\s+end.*' | grep -v '^$' | cut -f 1-3 > {output.peaks}
        """


rule homer_with_input:
    input:
        treatment="seqnado_output/tag_dirs/{sample}_{treatment}",
        control=lambda wc: get_control_file(wc, file_type="tag", allow_null=False),
<<<<<<< HEAD
=======
        control=lambda wc: get_control_file(wc, file_type="tag", allow_null=False),
>>>>>>> 05915f4e
    output:
        peaks="seqnado_output/peaks/homer/{sample}_{treatment}.bed",
    log:
        "seqnado_output/logs/homer/{sample}_{treatment}.log",
    params:
        options=check_options(config["homer"]["findpeaks"]),
    threads: 1
    resources:
        mem="4GB",
        runtime="2h",
    shell:
        """
        findPeaks {input.treatment} {params.options} -o {output.peaks}.tmp  -i {input.control} > {log} 2>&1 &&
        pos2bed.pl {output.peaks}.tmp -o {output.peaks} >> {log} 2>&1 &&
        rm {output.peaks}.tmp
        """


rule homer_no_input:
    input:
        treatment="seqnado_output/tag_dirs/{sample}_{treatment}",
        control=lambda wc: get_control_file(wc, file_type="tag", allow_null=True),
<<<<<<< HEAD
=======
        control=lambda wc: get_control_file(wc, file_type="tag", allow_null=True),
>>>>>>> 05915f4e
    output:
        peaks="seqnado_output/peaks/homer/{sample}_{treatment}.bed",
    log:
        "seqnado_output/logs/homer/{sample}_{treatment}.log",
    params:
        options=check_options(config["homer"]["findpeaks"]),
    threads: 1
    resources:
        mem="4GB",
        runtime="2h",
    shell:
        """
        findPeaks {input.treatment} {params.options} -o {output.peaks}.tmp > {log} 2>&1 &&
        pos2bed.pl {output.peaks}.tmp -o {output.peaks} >> {log} 2>&1 &&
        rm {output.peaks}.tmp
        """


rule lanceotron_with_input:
    input:
        treatment="seqnado_output/bigwigs/deeptools/unscaled/{sample}_{treatment}.bigWig",
        control=lambda wc: get_control_file(wc, file_type="bigwig", allow_null=False),
<<<<<<< HEAD
=======
        control=lambda wc: get_control_file(wc, file_type="bigwig", allow_null=False),
>>>>>>> 05915f4e
    output:
        peaks="seqnado_output/peaks/lanceotron/{sample}_{treatment}.bed",
    log:
        "seqnado_output/logs/lanceotron/{sample}_{treatment}.log",
    params:
        threshold=get_lanceotron_threshold,
        outdir=lambda wc, output: os.path.dirname(output.peaks),
        basename=lambda wc, output: output.peaks.replace(".bed", ""),
    container:
        "library://asmith151/seqnado/seqnado_extra:latest"
    threads: 1
    resources:
        mem="10GB",
        runtime="6h",
    shell:
        """
        lanceotron callPeaksInput {input.treatment} -i {input.control} -f {params.outdir} --skipheader > {log} 2>&1 &&
        cat {params.basename}_L-tron.bed | awk 'BEGIN{{OFS="\\t"}} $4 >= {params.threshold} {{print $1, $2, $3}}' > {output.peaks} 
        """


rule lanceotron_no_input:
    input:
        treatment="seqnado_output/bigwigs/deeptools/unscaled/{sample}_{treatment}.bigWig",
        control=lambda wc: get_control_file(wc, file_type="bigwig", allow_null=True),
<<<<<<< HEAD
=======
        control=lambda wc: get_control_file(wc, file_type="bigwig", allow_null=True),
>>>>>>> 05915f4e
    output:
        peaks="seqnado_output/peaks/lanceotron/{sample}_{treatment}.bed",
    log:
        "seqnado_output/logs/lanceotron/{sample}_{treatment}.bed",
    params:
        options=check_options(config["lanceotron"]["callpeak"]),
        outdir=lambda wc, output: os.path.dirname(output.peaks),
        basename=lambda wc, output: output.peaks.replace(".bed", ""),
    threads: 1
    container:
        "library://asmith151/seqnado/seqnado_extra:latest"
    resources:
        mem=lambda wildcards, attempt: f"{10 * 2 ** (attempt)}GB",
        runtime="6h",
    shell:
        """
        lanceotron callPeaks {input.treatment} -f {params.outdir} --skipheader  {params.options} > {log} 2>&1 &&
        cat {params.basename}_L-tron.bed | cut -f 1-3 > {output.peaks}
        """

rule seacr:
    input:
        treatment="seqnado_output/bedgraphs/{sample}_{treatment}.bedGraph",
    output:
        peaks="seqnado_output/peaks/seacr/{sample}_{treatment}.bed",
    log:
        "seqnado_output/logs/seacr/{sample}_{treatment}.log",
    params:
        threshold=config["seacr"].get("threshold", 0.01),
        norm=config["seacr"].get("norm", "non"),
        stringency=config["seacr"].get("stringency", "stringent"),
        prefix=lambda wc, output: pathlib.Path(output.peaks).parent / pathlib.Path(output.peaks).name,
    threads: 1
    resources:
        mem="5GB",
        runtime="2h",
    shell:
        """
        SEACR_1.3.sh {input.treatment} {params.threshold} {params.norm} {params.stringency} {output.peaks} > {log} 2>&1 || touch {params.prefix}.{params.stringency}.bed
        mv {params.prefix}.{params.stringency}.bed {params.prefix}_seacr.txt
        cut -f 1-3 {params.prefix}_seacr.txt > {output.peaks}
        """
    

ruleorder: lanceotron_with_input > lanceotron_no_input
ruleorder: homer_with_input > homer_no_input
ruleorder: macs2_with_input > macs2_no_input


# ucsc-bigwigtobedgraph<|MERGE_RESOLUTION|>--- conflicted
+++ resolved
@@ -11,6 +11,7 @@
     return threshold
 
 def format_macs_options(wildcards, options):
+    query_name = f"{wildcards.sample}_{wildcards.treatment}"    
     query_name = f"{wildcards.sample}_{wildcards.treatment}"    
     is_paired = DESIGN.query(query_name).is_paired
     options = check_options(options)
@@ -22,6 +23,16 @@
         return options
 
 
+def get_control_file(wildcards, file_type: Literal["bam", "tag", "bigwig"], allow_null=False):
+    control_info = DESIGN.query(sample_name=f"{wildcards.sample}_{wildcards.treatment}", full_experiment=True)["control"]
+    if control_info:
+        match file_type:
+            case "bam":
+                return f"seqnado_output/aligned/{control_info.sample_name}.bam"
+            case "tag":
+                return f"seqnado_output/tag_dirs/{control_info.sample_name}"
+            case "bigwig":
+                return f"seqnado_output/bigwigs/deeptools/unscaled/{control_info.sample_name}.bigWig"
 def get_control_file(wildcards, file_type: Literal["bam", "tag", "bigwig"], allow_null=False):
     control_info = DESIGN.query(sample_name=f"{wildcards.sample}_{wildcards.treatment}", full_experiment=True)["control"]
     if control_info:
@@ -37,43 +48,21 @@
             return []
         else:
             return "UNDEFINED"
-<<<<<<< HEAD
-=======
-def get_control_file(wildcards, file_type: Literal["bam", "tag", "bigwig"], allow_null=False):
-    exp = DESIGN.query(sample_name=f"{wildcards.sample}_{wildcards.treatment}", full_experiment=True)
-    
-    if not exp.has_control and not allow_null: # if control is not defined, return UNDEFINED. This is to prevent the rule from running
-        return "UNDEFINED"
-    elif not exp.has_control and allow_null: # if control is not defined, return empty list
-        return []
-    
-    match file_type:
-        case "bam":
-            fn =  f"seqnado_output/aligned/{exp.control_fullname}.bam"
-        case "tag":
-            fn =  f"seqnado_output/tag_dirs/{exp.control_fullname}"
-        case "bigwig":
-            fn =  f"seqnado_output/bigwigs/deeptools/unscaled/{exp.control_fullname}.bigWig"
-    return fn
-
->>>>>>> 05915f4e
 
 rule macs2_with_input:
     input:
         treatment="seqnado_output/aligned/{sample}_{treatment}.bam",
         control=lambda wc: get_control_file(wc, file_type="bam", allow_null=False),
-<<<<<<< HEAD
-=======
-        control=lambda wc: get_control_file(wc, file_type="bam", allow_null=False),
->>>>>>> 05915f4e
     output:
         peaks="seqnado_output/peaks/macs/{sample}_{treatment}.bed",
     params:
         options=lambda wc: format_macs_options(wc, config["macs"]["callpeak"]),
         raw=lambda wc, output: output.peaks.replace(".bed", "_peaks.xls"),
-        basename=lambda wc, output: output.peaks.replace(".bed", ""),
-    threads: 1
-    resources:
+        raw=lambda wc, output: output.peaks.replace(".bed", "_peaks.xls"),
+        basename=lambda wc, output: output.peaks.replace(".bed", ""),
+    threads: 1
+    resources:
+        mem=lambda wildcards, attempt: f"{2 * 2 ** (attempt)}GB",
         mem=lambda wildcards, attempt: f"{2 * 2 ** (attempt)}GB",
         runtime="2h",
     log:
@@ -81,6 +70,7 @@
     shell:
         """
         macs2 callpeak -t {input.treatment} -c {input.control} -n {params.basename} {params.options} > {log} 2>&1 &&
+        cat {params.raw} | grep -v '^#' | grep -vE '^chr\\s+start\\s+end.*' | grep -v '^$' | cut -f 1-3 > {output.peaks}
         cat {params.raw} | grep -v '^#' | grep -vE '^chr\\s+start\\s+end.*' | grep -v '^$' | cut -f 1-3 > {output.peaks}
         """
 
@@ -89,18 +79,16 @@
     input:
         treatment="seqnado_output/aligned/{sample}_{treatment}.bam",
         control=lambda wc: get_control_file(wc, file_type="bam", allow_null=True), 
-<<<<<<< HEAD
-=======
-        control=lambda wc: get_control_file(wc, file_type="bam", allow_null=True), 
->>>>>>> 05915f4e
     output:
         peaks="seqnado_output/peaks/macs/{sample}_{treatment}.bed",
     params:
         options=lambda wc: format_macs_options(wc, config["macs"]["callpeak"]),
         raw=lambda wc, output: output.peaks.replace(".bed", "_peaks.xls"),
-        basename=lambda wc, output: output.peaks.replace(".bed", ""),
-    threads: 1
-    resources:
+        raw=lambda wc, output: output.peaks.replace(".bed", "_peaks.xls"),
+        basename=lambda wc, output: output.peaks.replace(".bed", ""),
+    threads: 1
+    resources:
+        mem=lambda wildcards, attempt: f"{2 * 2 ** (attempt)}GB",
         mem=lambda wildcards, attempt: f"{2 * 2 ** (attempt)}GB",
         runtime="2h",
     log:
@@ -108,6 +96,7 @@
     shell:
         """
         macs2 callpeak -t {input.treatment} -n {params.basename} {params.options} > {log} 2>&1 &&
+        cat {params.raw} | grep -v '^#' | grep -vE '^chr\\s+start\\s+end.*' | grep -v '^$' | cut -f 1-3 > {output.peaks}
         cat {params.raw} | grep -v '^#' | grep -vE '^chr\\s+start\\s+end.*' | grep -v '^$' | cut -f 1-3 > {output.peaks}
         """
 
@@ -116,10 +105,6 @@
     input:
         treatment="seqnado_output/tag_dirs/{sample}_{treatment}",
         control=lambda wc: get_control_file(wc, file_type="tag", allow_null=False),
-<<<<<<< HEAD
-=======
-        control=lambda wc: get_control_file(wc, file_type="tag", allow_null=False),
->>>>>>> 05915f4e
     output:
         peaks="seqnado_output/peaks/homer/{sample}_{treatment}.bed",
     log:
@@ -142,10 +127,6 @@
     input:
         treatment="seqnado_output/tag_dirs/{sample}_{treatment}",
         control=lambda wc: get_control_file(wc, file_type="tag", allow_null=True),
-<<<<<<< HEAD
-=======
-        control=lambda wc: get_control_file(wc, file_type="tag", allow_null=True),
->>>>>>> 05915f4e
     output:
         peaks="seqnado_output/peaks/homer/{sample}_{treatment}.bed",
     log:
@@ -168,10 +149,6 @@
     input:
         treatment="seqnado_output/bigwigs/deeptools/unscaled/{sample}_{treatment}.bigWig",
         control=lambda wc: get_control_file(wc, file_type="bigwig", allow_null=False),
-<<<<<<< HEAD
-=======
-        control=lambda wc: get_control_file(wc, file_type="bigwig", allow_null=False),
->>>>>>> 05915f4e
     output:
         peaks="seqnado_output/peaks/lanceotron/{sample}_{treatment}.bed",
     log:
@@ -197,10 +174,6 @@
     input:
         treatment="seqnado_output/bigwigs/deeptools/unscaled/{sample}_{treatment}.bigWig",
         control=lambda wc: get_control_file(wc, file_type="bigwig", allow_null=True),
-<<<<<<< HEAD
-=======
-        control=lambda wc: get_control_file(wc, file_type="bigwig", allow_null=True),
->>>>>>> 05915f4e
     output:
         peaks="seqnado_output/peaks/lanceotron/{sample}_{treatment}.bed",
     log:
