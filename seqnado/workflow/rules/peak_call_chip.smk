from typing import Literal
from seqnado.helpers import check_options
import re
import pathlib


def get_lanceotron_threshold(wildcards):
    options = config["lanceotron"]["callpeak"]
    threshold_pattern = re.compile(r"\-c\s+(\d+.?\d*)")
    threshold = threshold_pattern.search(options).group(1)
    return threshold

def format_macs_options(wildcards, options):
    query_name = f"{wildcards.sample}_{wildcards.treatment}"    
    is_paired = DESIGN.query(query_name).is_paired
    options = check_options(options)
    if not is_paired:
        options = re.sub(r"-f BAMPE", "", options)
    if not options:
        return ""
    else:
        return options


def get_control_file(wildcards, file_type: Literal["bam", "tag", "bigwig"], allow_null=False):
<<<<<<< HEAD
    exp = DESIGN.query(sample_name=f"{wildcards.sample}_{wildcards.treatment}", full_experiment=True)
    
    if not exp.has_control and not allow_null: # if control is not defined, return UNDEFINED. This is to prevent the rule from running
        return "UNDEFINED"
    elif not exp.has_control and allow_null: # if control is not defined, return empty list
        return []
    
    match file_type:
        case "bam":
            fn =  f"seqnado_output/aligned/{exp.control_fullname}.bam"
        case "tag":
            fn =  f"seqnado_output/tag_dirs/{exp.control_fullname}"
        case "bigwig":
            fn =  f"seqnado_output/bigwigs/deeptools/unscaled/{exp.control_fullname}.bigWig"
    return fn

=======
    control_info = DESIGN.query(sample_name=f"{wildcards.sample}_{wildcards.treatment}", full_experiment=True)["control"]
    if control_info:
        match file_type:
            case "bam":
                return f"seqnado_output/aligned/{control_info.sample_name}.bam"
            case "tag":
                return f"seqnado_output/tag_dirs/{control_info.sample_name}"
            case "bigwig":
                return f"seqnado_output/bigwigs/deeptools/unscaled/{control_info.sample_name}.bigWig"
    else:
        if allow_null:
            return []
        else:
            return "UNDEFINED"
>>>>>>> 396b94bc

rule macs2_with_input:
    input:
        treatment="seqnado_output/aligned/{sample}_{treatment}.bam",
        control=lambda wc: get_control_file(wc, file_type="bam", allow_null=False),
    output:
        peaks="seqnado_output/peaks/macs/{sample}_{treatment}.bed",
    params:
        options=lambda wc: format_macs_options(wc, config["macs"]["callpeak"]),
        raw=lambda wc, output: output.peaks.replace(".bed", "_peaks.xls"),
        basename=lambda wc, output: output.peaks.replace(".bed", ""),
    threads: 1
    resources:
        mem=lambda wildcards, attempt: f"{2 * 2 ** (attempt)}GB",
        runtime="2h",
    log:
        "seqnado_output/logs/macs/{sample}_{treatment}.log",
    shell:
        """
        macs2 callpeak -t {input.treatment} -c {input.control} -n {params.basename} {params.options} > {log} 2>&1 &&
        cat {params.raw} | grep -v '^#' | grep -vE '^chr\\s+start\\s+end.*' | grep -v '^$' | cut -f 1-3 > {output.peaks}
        """


rule macs2_no_input:
    input:
        treatment="seqnado_output/aligned/{sample}_{treatment}.bam",
        control=lambda wc: get_control_file(wc, file_type="bam", allow_null=True), 
    output:
        peaks="seqnado_output/peaks/macs/{sample}_{treatment}.bed",
    params:
        options=lambda wc: format_macs_options(wc, config["macs"]["callpeak"]),
        raw=lambda wc, output: output.peaks.replace(".bed", "_peaks.xls"),
        basename=lambda wc, output: output.peaks.replace(".bed", ""),
    threads: 1
    resources:
        mem=lambda wildcards, attempt: f"{2 * 2 ** (attempt)}GB",
        runtime="2h",
    log:
        "seqnado_output/logs/macs/{sample}_{treatment}.log",
    shell:
        """
        macs2 callpeak -t {input.treatment} -n {params.basename} {params.options} > {log} 2>&1 &&
        cat {params.raw} | grep -v '^#' | grep -vE '^chr\\s+start\\s+end.*' | grep -v '^$' | cut -f 1-3 > {output.peaks}
        """


rule homer_with_input:
    input:
        treatment="seqnado_output/tag_dirs/{sample}_{treatment}",
        control=lambda wc: get_control_file(wc, file_type="tag", allow_null=False),
    output:
        peaks="seqnado_output/peaks/homer/{sample}_{treatment}.bed",
    log:
        "seqnado_output/logs/homer/{sample}_{treatment}.log",
    params:
        options=check_options(config["homer"]["findpeaks"]),
    threads: 1
    resources:
        mem="4GB",
        runtime="2h",
    shell:
        """
        findPeaks {input.treatment} {params.options} -o {output.peaks}.tmp  -i {input.control} > {log} 2>&1 &&
        pos2bed.pl {output.peaks}.tmp -o {output.peaks} >> {log} 2>&1 &&
        rm {output.peaks}.tmp
        """


rule homer_no_input:
    input:
        treatment="seqnado_output/tag_dirs/{sample}_{treatment}",
        control=lambda wc: get_control_file(wc, file_type="tag", allow_null=True),
    output:
        peaks="seqnado_output/peaks/homer/{sample}_{treatment}.bed",
    log:
        "seqnado_output/logs/homer/{sample}_{treatment}.log",
    params:
        options=check_options(config["homer"]["findpeaks"]),
    threads: 1
    resources:
        mem="4GB",
        runtime="2h",
    shell:
        """
        findPeaks {input.treatment} {params.options} -o {output.peaks}.tmp > {log} 2>&1 &&
        pos2bed.pl {output.peaks}.tmp -o {output.peaks} >> {log} 2>&1 &&
        rm {output.peaks}.tmp
        """


rule lanceotron_with_input:
    input:
        treatment="seqnado_output/bigwigs/deeptools/unscaled/{sample}_{treatment}.bigWig",
        control=lambda wc: get_control_file(wc, file_type="bigwig", allow_null=False),
    output:
        peaks="seqnado_output/peaks/lanceotron/{sample}_{treatment}.bed",
    log:
        "seqnado_output/logs/lanceotron/{sample}_{treatment}.log",
    params:
        threshold=get_lanceotron_threshold,
        outdir=lambda wc, output: os.path.dirname(output.peaks),
        basename=lambda wc, output: output.peaks.replace(".bed", ""),
    container:
        "library://asmith151/seqnado/seqnado_extra:latest"
    threads: 1
    resources:
        mem="10GB",
        runtime="6h",
    shell:
        """
        lanceotron callPeaksInput {input.treatment} -i {input.control} -f {params.outdir} --skipheader > {log} 2>&1 &&
        cat {params.basename}_L-tron.bed | awk 'BEGIN{{OFS="\\t"}} $4 >= {params.threshold} {{print $1, $2, $3}}' > {output.peaks} 
        """


rule lanceotron_no_input:
    input:
        treatment="seqnado_output/bigwigs/deeptools/unscaled/{sample}_{treatment}.bigWig",
        control=lambda wc: get_control_file(wc, file_type="bigwig", allow_null=True),
    output:
        peaks="seqnado_output/peaks/lanceotron/{sample}_{treatment}.bed",
    log:
        "seqnado_output/logs/lanceotron/{sample}_{treatment}.bed",
    params:
        options=check_options(config["lanceotron"]["callpeak"]),
        outdir=lambda wc, output: os.path.dirname(output.peaks),
        basename=lambda wc, output: output.peaks.replace(".bed", ""),
    threads: 1
    container:
        "library://asmith151/seqnado/seqnado_extra:latest"
    resources:
        mem=lambda wildcards, attempt: f"{10 * 2 ** (attempt)}GB",
        runtime="6h",
    shell:
        """
        lanceotron callPeaks {input.treatment} -f {params.outdir} --skipheader  {params.options} > {log} 2>&1 &&
        cat {params.basename}_L-tron.bed | cut -f 1-3 > {output.peaks}
        """

rule seacr:
    input:
        treatment="seqnado_output/bedgraphs/{sample}_{treatment}.bedGraph",
    output:
        peaks="seqnado_output/peaks/seacr/{sample}_{treatment}.bed",
    log:
        "seqnado_output/logs/seacr/{sample}_{treatment}.log",
    params:
        threshold=config["seacr"].get("threshold", 0.01),
        norm=config["seacr"].get("norm", "non"),
        stringency=config["seacr"].get("stringency", "stringent"),
        prefix=lambda wc, output: pathlib.Path(output.peaks).parent / pathlib.Path(output.peaks).name,
    threads: 1
    resources:
        mem="5GB",
        runtime="2h",
    shell:
        """
        SEACR_1.3.sh {input.treatment} {params.threshold} {params.norm} {params.stringency} {output.peaks} > {log} 2>&1 || touch {params.prefix}.{params.stringency}.bed
        mv {params.prefix}.{params.stringency}.bed {params.prefix}_seacr.txt
        cut -f 1-3 {params.prefix}_seacr.txt > {output.peaks}
        """
    

ruleorder: lanceotron_with_input > lanceotron_no_input
ruleorder: homer_with_input > homer_no_input
ruleorder: macs2_with_input > macs2_no_input


# ucsc-bigwigtobedgraph<|MERGE_RESOLUTION|>--- conflicted
+++ resolved
@@ -23,7 +23,21 @@
 
 
 def get_control_file(wildcards, file_type: Literal["bam", "tag", "bigwig"], allow_null=False):
-<<<<<<< HEAD
+    control_info = DESIGN.query(sample_name=f"{wildcards.sample}_{wildcards.treatment}", full_experiment=True)["control"]
+    if control_info:
+        match file_type:
+            case "bam":
+                return f"seqnado_output/aligned/{control_info.sample_name}.bam"
+            case "tag":
+                return f"seqnado_output/tag_dirs/{control_info.sample_name}"
+            case "bigwig":
+                return f"seqnado_output/bigwigs/deeptools/unscaled/{control_info.sample_name}.bigWig"
+    else:
+        if allow_null:
+            return []
+        else:
+            return "UNDEFINED"
+def get_control_file(wildcards, file_type: Literal["bam", "tag", "bigwig"], allow_null=False):
     exp = DESIGN.query(sample_name=f"{wildcards.sample}_{wildcards.treatment}", full_experiment=True)
     
     if not exp.has_control and not allow_null: # if control is not defined, return UNDEFINED. This is to prevent the rule from running
@@ -40,27 +54,12 @@
             fn =  f"seqnado_output/bigwigs/deeptools/unscaled/{exp.control_fullname}.bigWig"
     return fn
 
-=======
-    control_info = DESIGN.query(sample_name=f"{wildcards.sample}_{wildcards.treatment}", full_experiment=True)["control"]
-    if control_info:
-        match file_type:
-            case "bam":
-                return f"seqnado_output/aligned/{control_info.sample_name}.bam"
-            case "tag":
-                return f"seqnado_output/tag_dirs/{control_info.sample_name}"
-            case "bigwig":
-                return f"seqnado_output/bigwigs/deeptools/unscaled/{control_info.sample_name}.bigWig"
-    else:
-        if allow_null:
-            return []
-        else:
-            return "UNDEFINED"
->>>>>>> 396b94bc
 
 rule macs2_with_input:
     input:
         treatment="seqnado_output/aligned/{sample}_{treatment}.bam",
         control=lambda wc: get_control_file(wc, file_type="bam", allow_null=False),
+        control=lambda wc: get_control_file(wc, file_type="bam", allow_null=False),
     output:
         peaks="seqnado_output/peaks/macs/{sample}_{treatment}.bed",
     params:
@@ -84,6 +83,7 @@
     input:
         treatment="seqnado_output/aligned/{sample}_{treatment}.bam",
         control=lambda wc: get_control_file(wc, file_type="bam", allow_null=True), 
+        control=lambda wc: get_control_file(wc, file_type="bam", allow_null=True), 
     output:
         peaks="seqnado_output/peaks/macs/{sample}_{treatment}.bed",
     params:
@@ -106,6 +106,7 @@
 rule homer_with_input:
     input:
         treatment="seqnado_output/tag_dirs/{sample}_{treatment}",
+        control=lambda wc: get_control_file(wc, file_type="tag", allow_null=False),
         control=lambda wc: get_control_file(wc, file_type="tag", allow_null=False),
     output:
         peaks="seqnado_output/peaks/homer/{sample}_{treatment}.bed",
@@ -129,6 +130,7 @@
     input:
         treatment="seqnado_output/tag_dirs/{sample}_{treatment}",
         control=lambda wc: get_control_file(wc, file_type="tag", allow_null=True),
+        control=lambda wc: get_control_file(wc, file_type="tag", allow_null=True),
     output:
         peaks="seqnado_output/peaks/homer/{sample}_{treatment}.bed",
     log:
@@ -151,6 +153,7 @@
     input:
         treatment="seqnado_output/bigwigs/deeptools/unscaled/{sample}_{treatment}.bigWig",
         control=lambda wc: get_control_file(wc, file_type="bigwig", allow_null=False),
+        control=lambda wc: get_control_file(wc, file_type="bigwig", allow_null=False),
     output:
         peaks="seqnado_output/peaks/lanceotron/{sample}_{treatment}.bed",
     log:
@@ -175,6 +178,7 @@
 rule lanceotron_no_input:
     input:
         treatment="seqnado_output/bigwigs/deeptools/unscaled/{sample}_{treatment}.bigWig",
+        control=lambda wc: get_control_file(wc, file_type="bigwig", allow_null=True),
         control=lambda wc: get_control_file(wc, file_type="bigwig", allow_null=True),
     output:
         peaks="seqnado_output/peaks/lanceotron/{sample}_{treatment}.bed",
