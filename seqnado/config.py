--- conflicted
+++ resolved
@@ -62,6 +62,7 @@
             genome_dict[genome] = {
                 "indices": genome_values[genome].get(
                     "star_indices" if assay in ["rna"] else "bt2_indices"
+                    "star_indices" if assay in ["rna"] else "bt2_indices"
                 ),
                 "chromosome_sizes": genome_values[genome].get("chromosome_sizes", ""),
                 "gtf": genome_values[genome].get("gtf", ""),
@@ -162,6 +163,26 @@
             template_data["pileup_method"] = "False"
             template_data["scale"] = "False"
             template_data["make_heatmaps"] = "False"
+    if assay not in ["snp"]:
+        template_data["make_bigwigs"] = get_user_input(
+            "Do you want to make bigwigs? (yes/no)", default="no", is_boolean=True
+        )
+        if template_data["make_bigwigs"]:
+            template_data["pileup_method"] = get_user_input(
+                "Pileup method:",
+                default="deeptools",
+                choices=["deeptools", "homer"],
+            )
+            template_data["scale"] = get_user_input(
+                "Scale bigwigs? (yes/no)", default="no", is_boolean=True
+            )
+            template_data["make_heatmaps"] = get_user_input(
+                "Do you want to make heatmaps? (yes/no)", default="no", is_boolean=True
+            )
+        else:
+            template_data["pileup_method"] = "False"
+            template_data["scale"] = "False"
+            template_data["make_heatmaps"] = "False"
 
     # Call peaks
     if assay in ["chip", "atac"]:
@@ -234,6 +255,38 @@
         template_data["fasta_index"] = "False"
         template_data["snp_database"] = "False"
 
+    # SNP options
+    template_data["call_snps"] = (
+        get_user_input("Call SNPs? (yes/no)", default="no", is_boolean=True)
+        if assay == "snp"
+        else "False"
+    )
+    if assay == "snp" and template_data["call_snps"]:
+
+        template_data["snp_calling_method"] = get_user_input(
+            "SNP caller:",
+            default="bcftools",
+            choices=["bcftools", "deepvariant"],
+        )
+
+        template_data["fasta"] = get_user_input(
+            "Path to reference fasta:", default="path/to/reference.fasta"
+        )
+
+        template_data["fasta_index"] = get_user_input(
+            "Path to reference fasta index:", default="path/to/reference.fasta.fai"
+        )
+
+        template_data["snp_database"] = get_user_input(
+            "Path to SNP database:",
+            default="path/to/snp_database",
+        )
+    else:
+        template_data["snp_calling_method"] = "False"
+        template_data["fasta"] = "False"
+        template_data["fasta_index"] = "False"
+        template_data["snp_database"] = "False"
+
     # Make UCSC hub
     template_data["make_ucsc_hub"] = get_user_input(
         "Do you want to make a UCSC hub? (yes/no)", default="no", is_boolean=True
@@ -241,15 +294,8 @@
 
     template_data["UCSC_hub_directory"] = (
         get_user_input("UCSC hub directory:", default="seqnado_output/hub/")
-<<<<<<< HEAD
         if template_data["make_ucsc_hub"]
         else "seqnado_output/hub/"
-=======
-        get_user_input("UCSC hub directory:", default="seqnado_output/hub/")
-        if template_data["make_ucsc_hub"]
-        else "seqnado_output/hub/"
-        else "seqnado_output/hub/"
->>>>>>> 4059dc15
     )
     template_data["email"] = (
         get_user_input("What is your email address?", default=f"{username}@example.com")
@@ -270,6 +316,13 @@
             if assay == "rna"
             else TOOL_OPTIONS_SNP if assay == "snp" else ""
         )
+        TOOL_OPTIONS
+        if assay in ["chip", "atac"]
+        else (
+            TOOL_OPTIONS_RNA
+            if assay == "rna"
+            else TOOL_OPTIONS_SNP if assay == "snp" else ""
+        )
     )
 
 
@@ -313,11 +366,6 @@
 heatmap:
     options: -b 1000 -m 5000 -a 1000
     colormap: RdYlBu_r 
-<<<<<<< HEAD
-=======
-    options: -b 1000 -m 5000 -a 1000
-    colormap: RdYlBu_r 
->>>>>>> 4059dc15
 """
 
 TOOL_OPTIONS_RNA = """
@@ -353,11 +401,26 @@
 heatmap:
     options: -b 1000 -m 5000 -a 1000
     colormap: RdYlBu_r 
-<<<<<<< HEAD
-=======
-    options: -b 1000 -m 5000 -a 1000
-    colormap: RdYlBu_r 
->>>>>>> 4059dc15
+"""
+
+
+TOOL_OPTIONS_SNP = """
+trim_galore:
+    threads: 8
+    options: --2colour 20 
+
+bowtie2:
+    threads: 8
+    options:
+
+picard:
+    threads: 8
+    options:
+
+bcftools:
+    threads: 16
+    options:
+    
 """
 
 
