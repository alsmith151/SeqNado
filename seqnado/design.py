--- conflicted
+++ resolved
@@ -2006,43 +2006,19 @@
     @property
     def bigwigs(self):
         replicate_bigwigs = expand(
-<<<<<<< HEAD
             "seqnado_output/mcc/replicates/{sample}/bigwigs/{viewpoint_group}.bigWig",
-=======
-            "seqnado_output/bigwigs/deeptools/unscaled/{sample}/{viewpoint}.bigWig",
-            sample=self.sample_names,
-            viewpoint=self.viewpoint_oligos,
-        )
-
-        viewpoint_group_bigwigs = expand(
-            "seqnado_output/bigwigs/deeptools/grouped_viewpoints/{sample}/{viewpoint_group}.bigWig",
->>>>>>> 40290b69
             sample=self.sample_names,
             viewpoint_group=self.viewpoints_grouped,
         )
 
-<<<<<<< HEAD
         grouped_bigwigs = expand(
             "seqnado_output/mcc/{group}/bigwigs/{viewpoint_group}.bigWig",
-=======
-        sample_group_bigwigs = expand(
-            "seqnado_output/bigwigs/deeptools/grouped_samples/{group}_{viewpoint_group}.bigWig",
-            group=self.design_dataframe["merge"].unique().tolist(),
->>>>>>> 40290b69
             viewpoint_group=self.viewpoints_grouped,
             group=self.design_dataframe["merge"].unique().tolist(),
         )
 
-<<<<<<< HEAD
         return [*replicate_bigwigs, *grouped_bigwigs]
 
-=======
-        return [
-            *replicate_bigwigs,
-            *viewpoint_group_bigwigs,
-            *sample_group_bigwigs,
-        ]
->>>>>>> 40290b69
 
     @computed_field
     @property
