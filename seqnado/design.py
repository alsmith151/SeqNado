import os
import pathlib
import re
import sys
from typing import Any, Dict, List, Literal, LiteralString, Optional, Union

import numpy as np
import pandas as pd
from loguru import logger
from pydantic import BaseModel, Field, computed_field, field_validator
from snakemake.io import expand
import pandera
from pandera.typing import Index, DataFrame, Series


def is_path(path: Optional[Union[str, pathlib.Path]]) -> Optional[pathlib.Path]:
    if isinstance(path, str):
        p = pathlib.Path(path)
    elif isinstance(path, pathlib.Path):
        p = path
    else:
        p = None

    if p is not None:
        return True
    else:
        return False


class FastqFile(BaseModel):
    path: pathlib.Path
    use_resolved_name: bool = False

    def model_post_init(self, *args):
        if self.use_resolved_name:
            self.path = pathlib.Path(self.path).resolve()
        else:
            self.path = pathlib.Path(self.path).absolute()

        if not self.path.exists() or str(self.path) in ["-", ".", "", None]:
            raise FileNotFoundError(f"{self.path} does not exist.")

    @property
    def stem(self):
        return pathlib.Path(str(self.path).removesuffix(".gz")).stem

    @computed_field
    @property
    def sample_name(self) -> str:
        name = pathlib.Path(str(self.path).removesuffix(".gz")).stem
        if name.endswith("_001"):
            name = name.removesuffix("_001")
        return name

    @computed_field
    @property
    def sample_base(self) -> str:
        to_sub = {
            r"_S\d+_": "_",
            r"_L00\d_": "_",
            r"_R?[12](_001)?$": "_",
            r"__": "_",
            r"_$": "",
        }

        base = self.sample_name
        for pattern, rep in to_sub.items():
            base = re.sub(pattern, rep, base)
        return base

    @computed_field
    @property
    def read_number(self) -> Optional[int]:
        """
        Return the read number of the fastq file.

        Checks multiple regex patterns to find the read number.

        """

        regex_std_illumina_paired = re.compile(r".*_R?([12])(_001)?")
        regexes = [regex_std_illumina_paired]

        for regex in regexes:
            match = regex.match(self.sample_name)
            if match:
                return int(match.group(1))

        logger.warning(
            f"Could not find read number for {self.sample_name} assuming unpaired."
        )

    @computed_field
    @property
    def is_paired(self) -> bool:
        """
        Return True if the fastq file is paired.

        """
        return True if self.read_number else False

    @computed_field
    @property
    def is_lane(self) -> bool:
        """
        Return True if the fastq file is lane split.

        """
        return "_L00" in self.sample_name

    def __lt__(self, other):
        return self.path < other.path

    def __gt__(self, other):
        return self.path > other.path

    def __eq__(self, other):
        return self.path == other.path


class FastqFileIP(FastqFile):
    ip: str = Field(default=None, description="IP performed on the sample")
    is_control: bool = Field(default=None, description="Is the sample a control")

    def model_post_init(self, *args):
        if self.ip is None:
            self.ip = self.predict_ip()

        if self.is_control is None:
            self.is_control = self.predict_is_control()

    def predict_ip(self) -> Optional[str]:
        """
        Predict the IP performed on the sample.

        Uses the sample base to predict the IP performed on the sample.

        """
        try:
            return self.sample_base.split("_")[-1]
        except IndexError:
            logger.warning(f"Could not predict IP for {self.sample_base}")
            return None

    def predict_is_control(self) -> bool:
        """
        Return True if the fastq file is an input.

        """

        input_substrings = ["input", "mock", "igg", "control"]
        return any([substring in self.ip.lower() for substring in input_substrings])

    @computed_field
    @property
    def sample_base_without_ip(self) -> str:
        """
        Return the sample base without the antibody name.

        """
        pattern = f"(_{self.ip})?(_S\\d+)?(_L00\\d)?(_R?[12])?(_001)?"
        base = re.sub(
            pattern,
            "",
            self.sample_name,
        )

        return base


class Metadata(BaseModel):
    deseq2: Optional[str] = None
    merge: Optional[str] = None
    scale_group: Union[str, int] = "all"

    @field_validator("deseq2", "merge")
    @classmethod
    def prevent_none(cls, v):
        none_vals = [
            None,
            "None",
            "none",
            "null",
            "Null",
            "NULL",
            ".",
            "",
            "NA",
            np.nan,
        ]
        if any([v == n for n in none_vals]):
            assert v is not None, "None is not allowed when setting metadata"
        return v


class FastqSet(BaseModel):
    name: str = Field(default=None, description="Name of the assay")
    r1: FastqFile
    r2: Optional[FastqFile] = None

    @property
    def fastq_paths(self):
        return [self.r1.path, self.r2.path] if self.is_paired else [self.r1.path]

    @property
    def is_paired(self):
        if self.r2 is None:
            return False
        elif self.r2.path.is_file():
            return True
        else:
            return False

    @classmethod
    def from_fastq_files(cls, fq: List[FastqFile], **kwargs):
        """
        Create a SampleInfo object from a list of FastqFiles.

        """

        sample_name = fq[0].sample_base

        if len(fq) == 1:
            return cls(name=sample_name, r1=fq[0], **kwargs)
        elif len(fq) == 2:
            return cls(name=sample_name, r1=fq[0], r2=fq[1], **kwargs)
        else:
            raise ValueError(f"Invalid number of fastq files for {sample_name}.")


class FastqSetIP(FastqSet):
    name: str = Field(default=None, description="Name of the sample set")
    r1: FastqFileIP
    r2: Optional[FastqFileIP] = None

    @property
    def ip_or_control_name(self) -> str:
        return self.r1.ip

    @property
    def sample_name(self) -> str:
        return f"{self.name}_{self.ip_or_control_name}"

    @property
    def sample_name_base(self) -> str:
        return self.r1.sample_base_without_ip

    @property
    def is_control(self) -> bool:
        return self.r1.is_control


class IPExperiment(BaseModel):
    ip: FastqSetIP
    control: Optional[FastqSetIP] = None

    @property
    def has_control(self) -> bool:
        return self.control is not None

    @property
    def ip_set_fullname(self) -> str:
        return self.ip.sample_name

    @property
    def control_fullname(self) -> str:
        return self.control.sample_name

    @property
    def ip_performed(self) -> str:
        return self.ip.ip_or_control_name

    @property
    def control_performed(self) -> str:
        return self.control.ip_or_control_name

    @property
    def fastqs_are_paired(self) -> bool:

        ip = self.ip.is_paired
        control = self.control.is_paired if self.control else True
        return ip and control


class DataFrameDesign(pandera.DataFrameModel):
    sample_name: Series[str]
    r1: Series[str] = pandera.Field(coerce=True)
    r2: Series[str] = pandera.Field(coerce=True, nullable=True)
    scale_group: Series[str]
    deseq2: Optional[Series[str]] = pandera.Field()
    merge: Optional[Series[str]] = pandera.Field()


class DataFrameDesignIP(pandera.DataFrameModel):
    sample_name: Series[str]
    ip: Series[str] = pandera.Field(coerce=True)
    control: Optional[Series[str]] = pandera.Field(coerce=True, nullable=True)
    ip_r1: Series[str] = pandera.Field(coerce=True)
    ip_r2: Series[str] = pandera.Field(coerce=True, nullable=True)
    control_r1: Optional[Series[str]] = pandera.Field(coerce=True, nullable=True)
    control_r2: Optional[Series[str]] = pandera.Field(coerce=True, nullable=True)
    scale_group: Series[str]


class Design(BaseModel):
    fastq_sets: List[FastqSet]
    metadata: List[Metadata]

    @property
    def sample_names(self) -> List[str]:
        return [f.name for f in self.fastq_sets]

    @property
    def fastq_paths(self) -> List[pathlib.Path]:
        paths = []
        for fastq_set in self.fastq_sets:
            paths.append(fastq_set.r1.path)
            if fastq_set.r2 is not None:
                paths.append(fastq_set.r2.path)
        return paths

    def query(self, sample_name: str) -> FastqSet:
        """
        Extract a sample pair of fastq files from the design.
        """

        for fastq_set in self.fastq_sets:
            if fastq_set.name == sample_name:
                return fastq_set

        raise ValueError(f"Could not find sample with name {sample_name}")

    @classmethod
    def from_fastq_files(cls, fq: List[Union[str, pathlib.Path]], **kwargs):
        """
        Generate a Design object from a list of FastqFiles.
        """
        import pandas as pd

        fq = sorted([pathlib.Path(f) for f in fq])

        # Collate the fastq files by sample name
        df = pd.DataFrame(fq, columns=["path"])
        df = df.assign(
            fastq_files=lambda x: x["path"].apply(lambda y: FastqFile(path=y)),
            read_number=lambda x: x["fastq_files"].apply(lambda y: y.read_number),
            sample_stem=lambda x: x["fastq_files"].apply(lambda y: y.stem),
            sample_base=lambda x: x["fastq_files"].apply(lambda y: y.sample_base),
        )

        # Create the fastq sets
        fastq_sets = []
        for sample_name, group in df.groupby("sample_base"):

            if group.shape[0] == 1:
                fq_set = FastqSet(
                    name=sample_name, r1=group["fastq_files"].iloc[0], **kwargs
                )
            elif group.shape[0] == 2:
                fq_set = FastqSet(
                    name=sample_name,
                    r1=group["fastq_files"].iloc[0],
                    r2=group["fastq_files"].iloc[1],
                    **kwargs,
                )
            else:
                raise ValueError(
                    f"Invalid number of fastq files ({group.shape[0]}) for {sample_name}"
                )

            fastq_sets.append(fq_set)

        return cls(
            fastq_sets=fastq_sets,
            metadata=[Metadata(scale_group="all") for _ in fastq_sets],
        )

    def to_dataframe(self) -> pd.DataFrame:
        """
        Return the Design object as a pandas DataFrame.
        """

        data = []
        for fastq_set, metadata in zip(self.fastq_sets, self.metadata):
            row = {
                "sample_name": fastq_set.name,
                "r1": fastq_set.r1.path,
                "r2": fastq_set.r2.path if fastq_set.r2 is not None else None,
            }

            for k, v in metadata.model_dump(exclude_none=True).items():
                row[k] = v

            data.append(row)

        df = pd.DataFrame(data).sort_values("sample_name")

        return DataFrameDesign.validate(df)

    @classmethod
    def from_dataframe(cls, df: pd.DataFrame, **kwargs):
        """
        Create a Design object from a pandas DataFrame.
        """
        df = DataFrameDesign.validate(df)

        fastq_sets = []
        metadata = []

        non_metadata_keys = ["sample_name", "r1", "r2"]

        for _, row in df.iterrows():
            if row["r2"] is not None:
                fastq_sets.append(
                    FastqSet(
                        name=row["sample_name"],
                        r1=FastqFile(path=row["r1"]),
                        r2=FastqFile(path=row["r2"]),
                        **kwargs,
                    )
                )
            else:
                fastq_sets.append(
                    FastqSet(
                        name=row["sample_name"], r1=FastqFile(path=row["r1"]), **kwargs
                    )
                )

            metadata.append(
                Metadata(**{k: v for k, v in row.items() if k not in non_metadata_keys})
            )

        return cls(fastq_sets=fastq_sets, metadata=metadata, **kwargs)

    @classmethod
    def from_directory(cls, directory: Union[pathlib.Path, str], **kwargs):
        """
        Create a Design object from a directory of fastq files.
        """
        directory = pathlib.Path(directory)
        file_patterns = ["*.fq", "*.fq.gz", "*.fastq", "*.fastq.gz"]
        fastq_files = sorted(
            [f for pattern in file_patterns for f in directory.glob(pattern)]
        )

        if len(fastq_files) == 0:
            raise FileNotFoundError(f"No fastq files found in {directory}")

        return cls.from_fastq_files(fastq_files, **kwargs)


class DesignIP(BaseModel):
    experiments: List[IPExperiment]
    metadata: List[Metadata]

    @property
    def sample_names_ip(self) -> List[str]:
        return [f.ip_set_fullname for f in self.experiments]

    @property
    def sample_names_control(self) -> List[str]:
        names = set()
        for f in self.experiments:
            if f.has_control:
                names.add(f.control_fullname)
        return list(names)

    @property
    def sample_names(self) -> List[str]:
        return sorted([*self.sample_names_ip, *self.sample_names_control])

    @property
    def ips_performed(self) -> List[str]:
        ip = set()
        for f in self.experiments:
            ip.add(f.ip_performed)
        return list(ip)

    @property
    def controls_performed(self) -> List[str]:
        control = set()
        for f in self.experiments:
            if f.has_control:
                control.add(f.control_performed)
        return list(control)

<<<<<<< HEAD
    def query(
        self, sample_name: str, full_experiment: bool = False
    ) -> Union[FastqSetIP, Dict[str, FastqSetIP]]:
=======
    def query(self, sample_name: str, full_experiment: bool = False) -> Union[FastqSetIP, IPExperiment]:
>>>>>>> 05915f4e
        """
        Extracts a pair of fastq files from the design.
        """
        ip_names = set(f.ip_set_fullname for f in self.experiments)
        control_names = set(
            f.control_fullname for f in self.experiments if f.has_control
        )
        is_control = False
<<<<<<< HEAD

        experiment_files = dict()
=======
>>>>>>> 05915f4e

        if sample_name in ip_names or sample_name in control_names:
            for experiment in self.experiments:
                if experiment.ip_set_fullname == sample_name:
<<<<<<< HEAD
                    experiment_files["ip"] = experiment.ip
                    experiment_files["control"] = experiment.control

=======
                    exp = experiment
                    break
>>>>>>> 05915f4e
                elif (
                    experiment.has_control
                    and experiment.control_fullname == sample_name
                ):
                    is_control = True
<<<<<<< HEAD
                    experiment_files["ip"] = experiment.ip
                    experiment_files["control"] = experiment.control
=======
                    exp = experiment
                    break

>>>>>>> 05915f4e
        else:
            raise ValueError(f"Could not find sample with name {sample_name}")
        

        if full_experiment:
            return exp
        else:
            return exp.ip if not is_control else exp.control

        if full_experiment:
            return experiment_files
        else:
            return (
                experiment_files["ip"]
                if not is_control
                else experiment_files["control"]
            )

    @classmethod
    def from_fastq_files(cls, fq: List[Union[str, pathlib.Path]], **kwargs):
        """
        Generate a Design object from a list of FastqFiles.
        """
        import pandas as pd

        fq = sorted([pathlib.Path(f) for f in fq])

        # Collate the fastq files by sample name
        df = pd.DataFrame(fq, columns=["path"])
        df = df.assign(
            fastq_files=lambda x: x["path"].apply(lambda y: FastqFileIP(path=y)),
            read_number=lambda x: x["fastq_files"].apply(lambda y: y.read_number),
            sample_stem=lambda x: x["fastq_files"].apply(lambda y: y.stem),
            sample_base=lambda x: x["fastq_files"].apply(lambda y: y.sample_base),
            sample_base_without_ip=lambda x: x["fastq_files"].apply(
                lambda y: y.sample_base_without_ip
            ),
            is_control=lambda x: x["fastq_files"].apply(lambda y: y.is_control),
        )

        # Break the dataframe into IP and control files
        ip_files = df.query("is_control == False")
        control_files = df.query("is_control == True")[
            ["path", "sample_base_without_ip"]
        ]

        # Merge the IP and control files using the sample base without the IP
        df = (
            ip_files.merge(
                control_files,
                on=["sample_base_without_ip"],
                suffixes=("_ip", "_control"),
                how="left",
            )
            .assign(
                has_control=lambda x: x["path_control"].notnull(),
            )
            .drop_duplicates(["sample_base", "read_number"])
        )

        # Group the files by the sample base
        experiments = []
        for base, group in df.groupby("sample_base"):

            name_without_ip = group["sample_base_without_ip"].iloc[0]
            if group.shape[0] == 1:
                # Single end experiment
                ip = FastqSetIP(
                    name=name_without_ip, r1=FastqFileIP(path=group["path_ip"].iloc[0])
                )

                if pathlib.Path(str(group["path_control"].iloc[0])).exists():
                    control = FastqSetIP(
                        name=name_without_ip,
                        r1=FastqFileIP(path=group["path_control"].iloc[0]),
                    )
                else:
                    control = None

                experiments.append(IPExperiment(ip=ip, control=control, **kwargs))

            elif group.shape[0] == 2:
                # Paired end experiment
                ip = FastqSetIP(
                    name=name_without_ip,
                    r1=FastqFileIP(path=group["path_ip"].iloc[0]),
                    r2=FastqFileIP(path=group["path_ip"].iloc[1]),
                )

                if group["has_control"].iloc[0]:
                    control = FastqSetIP(
                        name=name_without_ip,
                        r1=FastqFileIP(path=group["path_control"].iloc[0]),
                        r2=FastqFileIP(path=group["path_control"].iloc[1]),
                    )
                else:
                    control = None

                experiments.append(IPExperiment(ip=ip, control=control, **kwargs))

            else:
                raise ValueError(
                    f"Invalid number of fastq files ({group.shape[0]}) for {name_without_ip}"
                )

        return cls(
            experiments=experiments,
            metadata=[Metadata(scale_group="all") for _ in experiments],
        )

    def to_dataframe(self) -> pd.DataFrame:
        """
        Return the Design object as a pandas DataFrame.
        """

        data = []
        for experiment, metadata in zip(self.experiments, self.metadata):
            row = {
                "sample_name": experiment.ip.name,
                "ip": experiment.ip.ip_or_control_name,
                "control": (
                    experiment.control.ip_or_control_name
                    if experiment.control
                    else None
                ),
                "ip_r1": experiment.ip.r1.path,
                "ip_r2": experiment.ip.r2.path if experiment.ip.r2 else None,
                "control_r1": (
                    experiment.control.r1.path if experiment.control else None
                ),
                "control_r2": (
                    experiment.control.r2.path if experiment.control else None
                ),
            }

            for k, v in metadata.model_dump(exclude_none=True).items():
                row[k] = v

            data.append(row)

        df = pd.DataFrame(data).sort_values("sample_name")

        return DataFrameDesignIP.validate(df)

    @classmethod
    def from_dataframe(cls, df: pd.DataFrame, **kwargs):
        """
        Create a Design object from a pandas DataFrame.
        """
        df = DataFrameDesignIP.validate(df)

        experiments = []
        metadata = []

        non_metadata_keys = [
            "sample_name",
            "ip",
            "control",
            "ip_r1",
            "ip_r2",
            "control_r1",
            "control_r2",
        ]

        for _, row in df.iterrows():
            ip = FastqSetIP(
                name=row["sample_name"],
                r1=FastqFileIP(path=row["ip_r1"]),
                r2=FastqFileIP(path=row["ip_r2"]) if row["ip_r2"] else None,
            )
            control = (
                FastqSetIP(
                    name=row["sample_name"],
                    r1=FastqFileIP(path=row["control_r1"]),
                    r2=(
                        FastqFileIP(path=row["control_r2"])
                        if row["control_r2"]
                        else None
                    ),
                )
                if row["control_r1"]
                else None
            )

            experiments.append(IPExperiment(ip=ip, control=control, **kwargs))
            metadata.append(
                Metadata(**{k: v for k, v in row.items() if k not in non_metadata_keys})
            )

        return cls(experiments=experiments, metadata=metadata, **kwargs)

    @classmethod
    def from_directory(cls, directory: Union[pathlib.Path, str], **kwargs):
        """
        Create a Design object from a directory of fastq files.
        """
        directory = pathlib.Path(directory)
        file_patterns = ["*.fq", "*.fq.gz", "*.fastq", "*.fastq.gz"]
        fastq_files = sorted(
            [f for pattern in file_patterns for f in directory.glob(pattern)]
        )

        if len(fastq_files) == 0:
            raise FileNotFoundError(f"No fastq files found in {directory}")

        return cls.from_fastq_files(fastq_files, **kwargs)

    @property
    def fastq_paths(self) -> List[pathlib.Path]:
        paths = []
        for experiment in self.experiments:
            paths.extend(experiment.ip.fastq_paths)
            if experiment.control:
                paths.extend(experiment.control.fastq_paths)
        return paths


class NormGroup(BaseModel):
    """
    Class to handle normalisation groups.
    """

    group: Optional[Union[str, int]] = "all"
    samples: List[str]
    reference_sample: Optional[str] = None

    @classmethod
    def from_design(
        cls,
        design: Union[Design, DesignIP],
        reference_sample: Optional[str] = None,
        subset_column: Optional[str] = "scale_group",
        subset_value: Optional[List[str]] = None,
        include_controls: bool = False,
    ):

        if isinstance(design, Design):
            df = (
                design.to_dataframe()
                .assign(sample_fullname=lambda df: df.sample_name)
                .set_index("sample_fullname")
            )
        elif isinstance(design, DesignIP) and not include_controls:
            df = (
                design.to_dataframe()
                .assign(sample_fullname=lambda df: df.sample_name + "_" + df.ip)
                .set_index("sample_fullname")
            )
        elif isinstance(design, DesignIP) and include_controls:
            df_ip = (
                design.to_dataframe()
                .assign(sample_fullname=lambda df: df.sample_name + "_" + df.ip)
                .set_index("sample_fullname")
            )
            df_control = (
                design.to_dataframe()
                .query("control.notnull()")
                .assign(sample_fullname=lambda df: df.sample_name + "_" + df.control)
                .set_index("sample_fullname")
            )
            df = pd.concat([df_ip, df_control])

        if subset_value:
            df = df.query(f"{subset_column} in {subset_value}")

        samples = df.index.tolist()

        reference_sample = reference_sample or df.index[0]

        return cls(
            samples=samples,
            reference_sample=reference_sample,
            group=subset_value[0] or "all",
        )


class NormGroups(BaseModel):
    """
    Class to handle normalisation groups.
    """

    groups: List[NormGroup]

    @classmethod
    def from_design(
        cls,
        design: Union[Design, DesignIP],
        reference_sample: Optional[str] = None,
        subset_column: Optional[str] = "scale_group",
        include_controls: bool = False,
    ):
        df = design.to_dataframe()

        # If the subset column is in the design
        # make the groups based on the subset column
        if subset_column in df.columns:
            subset_values = df[subset_column].drop_duplicates()

            return cls(
                groups=[
                    NormGroup.from_design(
                        design,
                        reference_sample,
                        subset_column,
                        [
                            subset_value,
                        ],
                        include_controls,
                    )
                    for subset_value in subset_values
                ]
            )

        else:  # If not then just make one group with all the samples
            return cls(
                groups=[
                    NormGroup(
                        group="all",
                        samples=design.sample_names,
                    )
                ]
            )

    @property
    def sample_groups(self) -> Dict[str, List[str]]:
        return {group.group: group.samples for group in self.groups}

    @property
    def group_samples(self) -> Dict[str, List[str]]:
        return {
            sample: group.group for group in self.groups for sample in group.samples
        }

    def get_sample_group(self, sample: str) -> str:
        return self.group_samples[sample]

    def get_grouped_samples(self, group: str) -> List[str]:
        return self.sample_groups[group]


class QCFiles(BaseModel):
    assay: Literal["ChIP", "ATAC", "RNA", "SNP"]
    fastq_screen: bool = False
    library_complexity: bool = False

    @property
    def default_files(self) -> List[str]:
        return [
            "seqnado_output/qc/fastq_raw_qc.html",
            "seqnado_output/qc/fastq_trimmed_qc.html",
            "seqnado_output/qc/alignment_raw_qc.html",
            "seqnado_output/qc/alignment_filtered_qc.html",
            "seqnado_output/qc/full_qc_report.html",
        ]

    @property
    def fastq_screen_files(self) -> List[str]:
        return ["seqnado_output/qc/full_fastqscreen_report.html"]

    @property
    def library_complexity_files(self) -> List[str]:
        return ["seqnado_output/qc/library_complexity_qc.html"]

    @computed_field
    @property
    def files(self) -> List[str]:
        files = self.default_files
        if self.fastq_screen:
            files.extend(self.fastq_screen_files)
        if self.library_complexity:
            files.extend(self.library_complexity_files)
        return files


class BigWigFiles(BaseModel):
    assay: Literal["ChIP", "ATAC", "RNA", "SNP"]
    names: List[str]
    pileup_method: Union[
        Literal["deeptools", "homer", False],
        List[
            Literal[
                "deeptools",
                "homer",
            ]
        ],
    ] = None
    make_bigwigs: bool = False
    scale_method: Optional[Literal["cpm", "rpkm", "spikein", "csaw", "merged"]] = None
    include_unscaled: bool = True
    prefix: Optional[str] = "seqnado_output/bigwigs/"

    def model_post_init(self, __context: Any) -> None:
        if isinstance(self.pileup_method, str):
            self.pileup_method = [self.pileup_method]

        if self.include_unscaled and not self.scale_method:
            self.scale_method = [
                "unscaled",
            ]
        elif self.include_unscaled and self.scale_method:
            self.scale_method = ["unscaled", self.scale_method]
        else:
            self.scale_method = [self.scale_method]

    @property
    def bigwigs_non_rna(self):
        return expand(
            self.prefix + "{method}/{scale}/{sample}.bigWig",
            sample=self.names,
            scale=self.scale_method,
            method=self.pileup_method,
        )

    @property
    def bigwigs_rna(self):
        return expand(
            self.prefix + "{method}/{scale}/{sample}_{strand}.bigWig",
            sample=self.names,
            scale=self.scale_method,
            method=self.pileup_method,
            strand=["plus", "minus"],
        )

    @computed_field
    @property
    def files(self) -> List[str]:
        if self.make_bigwigs:
            if self.assay == "RNA":
                return self.bigwigs_rna
            else:
                return self.bigwigs_non_rna
        else:
            return []


class PeakCallingFiles(BaseModel):
    assay: Literal["ChIP", "ATAC", "RNA", "SNP"]
    names: List[str]
    peak_calling_method: Union[
        Literal["macs", "homer", "lanceotron", "seacr", False],
        List[Literal["macs", "homer", "lanceotron", "seacr"]],
    ] = None
    call_peaks: bool = False
    prefix: Optional[str] = "seqnado_output/peaks/"

    @property
    def peak_files(self) -> List[str]:
        return expand(
            self.prefix + "{method}/{sample}.bed",
            sample=self.names,
            method=self.peak_calling_method,
        )

    @computed_field
    @property
    def files(self) -> List[str]:
        if self.call_peaks:
            return self.peak_files
        else:
            return []


class HeatmapFiles(BaseModel):
    assay: Literal["ChIP", "ATAC", "RNA", "SNP"]
    make_heatmaps: bool = False
<<<<<<< HEAD
=======
    make_heatmaps: bool = False
>>>>>>> 05915f4e

    @property
    def heatmap_files(self) -> List[str]:
        return [
            "seqnado_output/heatmap/heatmap.pdf",
            "seqnado_output/heatmap/metaplot.pdf",
        ]

    @computed_field
    @property
    def files(self) -> List[str]:
        if self.make_heatmaps:
            return self.heatmap_files
        else:
            return []
<<<<<<< HEAD
=======
        if self.make_heatmaps:
            return self.heatmap_files
        else:
            return []
>>>>>>> 05915f4e


class HubFiles(BaseModel):
    hub_dir: pathlib.Path
    hub_name: str
    make_ucsc_hub: bool = False

    @computed_field
    @property
    def hub_txt(self) -> pathlib.Path:
        return self.hub_dir / f"{self.hub_name}.hub.txt"

    @computed_field
    @property
    def files(self) -> List[str]:
        if self.make_ucsc_hub:
            return [str(self.hub_txt)]
        else:
            return []

    @classmethod
    def from_dict(cls, d: dict, create_ucsc_hub: bool = False):
        return cls(
            hub_dir=d["directory"],
            hub_name=d["name"],
            make_ucsc_hub=create_ucsc_hub,
        )


class SpikeInFiles(BaseModel):
    assay: Literal["ChIP", "ATAC", "RNA", "SNP"]
    sample_names: List[str]
    chip_spikein_normalisation: bool = False

    @property
    def norm_factors(self):
        return "seqnado_output/resources/normalisation_factors.tsv"

    @computed_field
    @property
    def files(self) -> List[str]:
        if self.chip_spikein_normalisation:
            return [self.norm_factors]
        else:
            return []


class Output(BaseModel):
    assay: Literal["ChIP", "ATAC", "RNA", "SNP"]
    run_design: Union[Design, DesignIP]
    sample_names: List[str]

    make_bigwigs: bool = False
    pileup_method: Union[
        Literal["deeptools", "homer", False],
        List[Literal["deeptools", "homer"]],
    ] = None

    scale_method: Optional[Literal["cpm", "rpkm", "spikein", "csaw"]] = None

    make_heatmaps: bool = False
    make_ucsc_hub: bool = False

    ucsc_hub_details: Optional[Dict[str, Any]] = None

    fastq_screen: bool = False
    library_complexity: bool = False

    @property
    def merge_bigwigs(self):
        return "merge" in self.run_design.to_dataframe().columns

    @property
    def design_dataframe(self):
        return self.run_design.to_dataframe()

    @property
    def design(self):
        return ["seqnado_output/design.csv"]

    @property
    def bigwigs(self):
        bwf_samples = BigWigFiles(
            assay=self.assay,
            names=self.sample_names,
            make_bigwigs=self.make_bigwigs,
            pileup_method=self.pileup_method,
            scale_method=self.scale_method,
        )
        if self.merge_bigwigs:
            bwf_merged = BigWigFiles(
                assay=self.assay,
                names=self.design_dataframe["merge"].unique().tolist(),
                make_bigwigs=self.make_bigwigs,
                pileup_method="deeptools",
                scale_method="merged",
                include_unscaled=False,
            )

            files = bwf_samples.files + bwf_merged.files
        else:
            files = bwf_samples.files

        return files or []

    @property
    def heatmaps(self):
        hmf = HeatmapFiles(assay=self.assay, make_heatmaps=self.make_heatmaps)
        return hmf.files

    @property
    def ucsc_hub(self):
        hbf = HubFiles.from_dict(
            self.ucsc_hub_details,
            create_ucsc_hub=self.make_ucsc_hub,
        )
        return hbf

    @property
    def bigbed(self) -> List[str]:
        bb = []
        for peak_file in self.peaks:
            bed = pathlib.Path(peak_file)
            bigbed = bed.with_suffix(".bigBed")
            bb.append(bigbed)
        return bb


class RNAOutput(Output):
    assay: Literal["RNA"]
    project_name: str
    run_deseq2: bool = False
    rna_quantification: Optional[Literal["feature_counts", "salmon"]] = None

    @property
    def counts(self):
        if self.rna_quantification == "feature_counts":
            return ["seqnado_output/readcounts/feature_counts/read_counts.tsv"]
        elif self.rna_quantification == "salmon":
            return ["seqnado_output/readcounts/salmon/salmon_counts.csv"]

    @property
    def deseq2(self):
        if self.run_deseq2:
            return [f"deseq2_{self.project_name}.html"]

    @property
    def peaks(self):
        return []

    @computed_field
    @property
    def files(self) -> List[str]:

        files = []
        files.extend(
            QCFiles(
                assay=self.assay,
                fastq_screen=self.fastq_screen,
                library_complexity=self.library_complexity,
            ).files
        )

        for file_list in (
            self.bigwigs,
            self.heatmaps,
            self.ucsc_hub.files,
            self.counts,
            self.design,
        ):
            if file_list:
                files.extend(file_list)

        if self.run_deseq2:
            files.append(self.deseq2)

        return files


class NonRNAOutput(Output):
    assay: Union[Literal["ChIP"], Literal["ATAC"]]
    call_peaks: bool = False
    peak_calling_method: Optional[
        Union[
            Literal["macs", "homer", "lanceotron", False],
            List[Literal["macs", "homer", "lanceotron"]],
        ]
    ] = None

    @property
    def merge_peaks(self):
        return "merge" in self.design_dataframe.columns

    @property
    def merged_peaks(self):
        return PeakCallingFiles(
            assay=self.assay,
            names=self.design_dataframe["merge"].unique().tolist(),
            call_peaks=self.call_peaks,
            peak_calling_method="lanceotron",
            prefix="seqnado_output/peaks/merged/",
        )

    @property
    def peaks(self) -> List[str]:
        pcf_samples = PeakCallingFiles(
            assay=self.assay,
            names=self.sample_names,
            call_peaks=self.call_peaks,
            peak_calling_method=self.peak_calling_method,
        )

        if self.merge_peaks:
            pcf_merged = self.merged_peaks

            files = pcf_samples.files + pcf_merged.files
        else:
            files = pcf_samples.files

        return files or []

    @computed_field
    @property
    def files(self) -> List[str]:
        files = []
        files.extend(
            QCFiles(
                assay=self.assay,
                fastq_screen=self.fastq_screen,
                library_complexity=self.library_complexity,
            ).files
        )

        for file_list in (
            self.bigwigs,
            self.heatmaps,
            self.ucsc_hub.files,
            self.peaks,
            self.design,
        ):
            if file_list:
                files.extend(file_list)

        return files


class ATACOutput(NonRNAOutput):
    assay: Literal["ATAC"]


class ChIPOutput(NonRNAOutput):
    assay: Literal["ChIP"]
    ip_names: List[str]
    control_names: List[str]
    call_peaks: bool = False
    peak_calling_method: Optional[
        Union[
            Literal["macs", "homer", "lanceotron", "seacr", False],
            List[Literal["macs", "homer", "lanceotron", "seacr"]],
        ]
    ] = None
    chip_spikein_normalisation: bool = False
    scale_method: Optional[Literal["cpm", "rpkm", "spikein", "csaw"]] = None

    @property
    def peaks(self):
        ip_sample_names = [
            s
            for s in self.sample_names
            if not any([c in s for c in self.control_names])
<<<<<<< HEAD
        ]

=======
            if not any([c in s for c in self.control_names])
        ]


>>>>>>> 05915f4e
        pcf_samples = PeakCallingFiles(
            assay=self.assay,
            names=ip_sample_names,
            call_peaks=self.call_peaks,
            peak_calling_method=self.peak_calling_method,
        )

        if self.merge_peaks:
            pcf_merged = self.merged_peaks
            return pcf_samples.files + pcf_merged.files

        else:
            return pcf_samples.files

    @property
    def spikeins(self):
        sif = SpikeInFiles(
            assay=self.assay,
            sample_names=self.ip_names,
            chip_spikein_normalisation=self.chip_spikein_normalisation,
        )
        return sif.files

    @property
    def files(self) -> List[str]:
        files = []
        files.extend(
            QCFiles(
                assay=self.assay,
                fastq_screen=self.fastq_screen,
                library_complexity=self.library_complexity,
            ).files
        )

        for file_list in (
            self.bigwigs,
            self.heatmaps,
            self.ucsc_hub.files,
            self.peaks,
            self.spikeins,
            self.design,
        ):
            if file_list:
                files.extend(file_list)

        return files


class SNPOutput(Output):
    assay: Literal["SNP"]
    call_snps: bool = False
    sample_names: List[str]
    make_ucsc_hub: bool = False
    snp_calling_method: Optional[
        Union[
            Literal["bcftools", "deepvariant", False],
            List[Literal["bcftools", "deepvariant"]],
        ]
    ] = None

    @property
    def design(self):
        return ["seqnado_output/design.csv"]

    @property
    def snp_files(self) -> List[str]:
        if self.call_snps:
            return expand(
                "seqnado_output/variant/{method}/{sample}.vcf.gz",
                sample=self.sample_names,
                method=self.snp_calling_method,
            )
        else:
            return []

    @computed_field
    @property
    def files(self) -> List[str]:
        files = []
        files.extend(
            QCFiles(
                assay=self.assay,
                fastq_screen=self.fastq_screen,
                library_complexity=self.library_complexity,
            ).files
        )

        for file_list in (
            self.snp_files,
            self.design,
        ):
            if file_list:
                files.extend(file_list)

        if self.call_snps:
            files.append(self.snp_files)

        return files<|MERGE_RESOLUTION|>--- conflicted
+++ resolved
@@ -484,13 +484,9 @@
                 control.add(f.control_performed)
         return list(control)
 
-<<<<<<< HEAD
     def query(
         self, sample_name: str, full_experiment: bool = False
     ) -> Union[FastqSetIP, Dict[str, FastqSetIP]]:
-=======
-    def query(self, sample_name: str, full_experiment: bool = False) -> Union[FastqSetIP, IPExperiment]:
->>>>>>> 05915f4e
         """
         Extracts a pair of fastq files from the design.
         """
@@ -499,44 +495,24 @@
             f.control_fullname for f in self.experiments if f.has_control
         )
         is_control = False
-<<<<<<< HEAD
 
         experiment_files = dict()
-=======
->>>>>>> 05915f4e
 
         if sample_name in ip_names or sample_name in control_names:
             for experiment in self.experiments:
                 if experiment.ip_set_fullname == sample_name:
-<<<<<<< HEAD
                     experiment_files["ip"] = experiment.ip
                     experiment_files["control"] = experiment.control
 
-=======
-                    exp = experiment
-                    break
->>>>>>> 05915f4e
                 elif (
                     experiment.has_control
                     and experiment.control_fullname == sample_name
                 ):
                     is_control = True
-<<<<<<< HEAD
                     experiment_files["ip"] = experiment.ip
                     experiment_files["control"] = experiment.control
-=======
-                    exp = experiment
-                    break
-
->>>>>>> 05915f4e
         else:
             raise ValueError(f"Could not find sample with name {sample_name}")
-        
-
-        if full_experiment:
-            return exp
-        else:
-            return exp.ip if not is_control else exp.control
 
         if full_experiment:
             return experiment_files
@@ -765,6 +741,7 @@
         include_controls: bool = False,
     ):
 
+
         if isinstance(design, Design):
             df = (
                 design.to_dataframe()
@@ -928,6 +905,9 @@
             self.scale_method = [
                 "unscaled",
             ]
+            self.scale_method = [
+                "unscaled",
+            ]
         elif self.include_unscaled and self.scale_method:
             self.scale_method = ["unscaled", self.scale_method]
         else:
@@ -994,10 +974,6 @@
 class HeatmapFiles(BaseModel):
     assay: Literal["ChIP", "ATAC", "RNA", "SNP"]
     make_heatmaps: bool = False
-<<<<<<< HEAD
-=======
-    make_heatmaps: bool = False
->>>>>>> 05915f4e
 
     @property
     def heatmap_files(self) -> List[str]:
@@ -1013,13 +989,6 @@
             return self.heatmap_files
         else:
             return []
-<<<<<<< HEAD
-=======
-        if self.make_heatmaps:
-            return self.heatmap_files
-        else:
-            return []
->>>>>>> 05915f4e
 
 
 class HubFiles(BaseModel):
@@ -1290,15 +1259,8 @@
             s
             for s in self.sample_names
             if not any([c in s for c in self.control_names])
-<<<<<<< HEAD
         ]
 
-=======
-            if not any([c in s for c in self.control_names])
-        ]
-
-
->>>>>>> 05915f4e
         pcf_samples = PeakCallingFiles(
             assay=self.assay,
             names=ip_sample_names,
