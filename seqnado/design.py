--- conflicted
+++ resolved
@@ -1864,13 +1864,10 @@
             ).files
         )
 
-<<<<<<< HEAD
+
         for file_list in (
             self.design,
         ):
-=======
-        for file_list in (self.design,):
->>>>>>> 69ad895b
             if file_list:
                 files.extend(file_list)
 
