--- conflicted
+++ resolved
@@ -484,13 +484,7 @@
                 control.add(f.control_performed)
         return list(control)
 
-<<<<<<< HEAD
     def query(self, sample_name: str, full_experiment: bool = False) -> Union[FastqSetIP, IPExperiment]:
-=======
-    def query(
-        self, sample_name: str, full_experiment: bool = False
-    ) -> Union[FastqSetIP, Dict[str, FastqSetIP]]:
->>>>>>> 396b94bc
         """
         Extracts a pair of fastq files from the design.
         """
@@ -499,36 +493,20 @@
             f.control_fullname for f in self.experiments if f.has_control
         )
         is_control = False
-<<<<<<< HEAD
-=======
-
-        experiment_files = dict()
->>>>>>> 396b94bc
 
         if sample_name in ip_names or sample_name in control_names:
             for experiment in self.experiments:
                 if experiment.ip_set_fullname == sample_name:
-<<<<<<< HEAD
                     exp = experiment
                     break
-=======
-                    experiment_files["ip"] = experiment.ip
-                    experiment_files["control"] = experiment.control
-
->>>>>>> 396b94bc
                 elif (
                     experiment.has_control
                     and experiment.control_fullname == sample_name
                 ):
                     is_control = True
-<<<<<<< HEAD
                     exp = experiment
                     break
 
-=======
-                    experiment_files["ip"] = experiment.ip
-                    experiment_files["control"] = experiment.control
->>>>>>> 396b94bc
         else:
             raise ValueError(f"Could not find sample with name {sample_name}")
         
@@ -537,15 +515,6 @@
             return exp
         else:
             return exp.ip if not is_control else exp.control
-
-        if full_experiment:
-            return experiment_files
-        else:
-            return (
-                experiment_files["ip"]
-                if not is_control
-                else experiment_files["control"]
-            )
 
     @classmethod
     def from_fastq_files(cls, fq: List[Union[str, pathlib.Path]], **kwargs):
@@ -994,6 +963,7 @@
 class HeatmapFiles(BaseModel):
     assay: Literal["ChIP", "ATAC", "RNA", "SNP"]
     make_heatmaps: bool = False
+    make_heatmaps: bool = False
 
     @property
     def heatmap_files(self) -> List[str]:
@@ -1005,6 +975,10 @@
     @computed_field
     @property
     def files(self) -> List[str]:
+        if self.make_heatmaps:
+            return self.heatmap_files
+        else:
+            return []
         if self.make_heatmaps:
             return self.heatmap_files
         else:
@@ -1279,7 +1253,9 @@
             s
             for s in self.sample_names
             if not any([c in s for c in self.control_names])
+            if not any([c in s for c in self.control_names])
         ]
+
 
         pcf_samples = PeakCallingFiles(
             assay=self.assay,
