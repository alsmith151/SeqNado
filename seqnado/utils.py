from typing import Dict, List, Union, Tuple, Literal
import os
import pathlib
import pandas as pd
import numpy as np
import snakemake
import hashlib
from collections import defaultdict
import re


from snakemake.io import expand


FILETYPE_TO_DIR_MAPPING = {
            "tag": "tag_dirs",
            "bigwig": "bigwigs/deeptools",
            "bam": "aligned",
        }

FILETYPE_TO_EXTENSION_MAPPING = {"tag": "/", "bigwig": ".bigWig", "bam": ".bam"}




def is_on(param: str) -> bool:
    """
    Returns True if parameter in "on" values
    On values:
        - true
        - t
        - on
        - yes
        - y
        - 1
    """
    values = ["true", "t", "on", "yes", "y", "1"]
    if str(param).lower() in values:
        return True
    else:
        return False


def is_off(param: str):
    """Returns True if parameter in "off" values"""
    values = ["", "None", "none", "F", "f", "n", "no"]
    if str(param).lower() in values:
        return True
    else:
        return False


def is_none(param: str) -> bool:
    """Returns True if parameter is none"""
    values = ["", "none"]
    if str(param).lower() in values:
        return True
    else:
        return False


def convert_empty_yaml_entry_to_string(param: str) -> str:
    """
    Converts empty yaml entries to string
    """
    if is_none(param):
        return ""
    else:
        return param


def format_config_dict(config: Dict) -> Dict:
    """
    Formats the config dictionary to ensure that all entries are strings.

    """
    for key, value in config.items():
        config[key] = convert_empty_yaml_entry_to_string(value)

        if isinstance(config[key], str):
            if is_on(config[key]):
                config[key] = True
            elif is_off(config[key]):
                config[key] = False
            elif is_none(config[key]):
                config[key] = None

    return config


def set_up_chromsizes(config: Dict):
    """
    Ensures that genome chromsizes are present.

    If chromsizes are not provided this function attempts to download them from UCSC.
    The P.PARAMS dictionary is updated with the location of the chromsizes.

    """

    try:
        config["genome"]["name"]
    except KeyError:
        raise "Genome name has not been provided."

    if config["genome"].get("chrom_sizes"):
        pass

    elif os.path.exists("chrom_sizes.txt.tmp"):
        config["genome"]["chrom_sizes"] = "chrom_sizes.txt.tmp"

    else:
        from pybedtools.helpers import get_chromsizes_from_ucsc

        get_chromsizes_from_ucsc(config["genome"]["name"], "chrom_sizes.txt.tmp")
        config["genome"]["chrom_sizes"] = "chrom_sizes.txt.tmp"


def get_fastq_files(path: str, recursive=False) -> pd.DataFrame:

    files = (
        pathlib.Path(path).glob("**/*.fastq.gz")
        if recursive
        else pathlib.Path(path).glob("*.fastq.gz")
    )
    return files


def get_singularity_command(workflow: snakemake.Workflow, command: str):
    """
    Runs a command in a singularity container.
    """

    container_url = workflow.global_container_img
    container_dir = workflow.persistence.container_img_path

    md5 = hashlib.md5()
    md5.update(container_url.encode())
    container_hash = md5.hexdigest()

    container = os.path.join(container_dir, container_hash + ".simg")

    command = command.replace(r"\n", r" \\")
    command = f"bash -c '{command}'"

    return f"singularity exec -H $PWD {workflow.singularity_args} {container} {command}"


class GenericFastqSamples:
    def __init__(self, design):

        # Expected columns: sample, fq1, fq2
        self.design = design
        self.design = self.design.assign(
            paired=(~self.design[["fq1", "fq2"]].isna().any(axis=1))
        )

    @classmethod
    def from_files(cls, files: List[Union[pathlib.Path, str]]) -> "GenericFastqSamples":

        df = pd.DataFrame(files, columns=["fn"])

        df[["sample", "read"]] = (
            df["fn"].apply(str).str.extract("(?!.*/)?(.*).*_R?([12]).fastq.gz")
        )

        df["sample"] = df["sample"].apply(
            lambda p: pathlib.Path(p).name
            if isinstance(p, pathlib.Path)
            else os.path.basename(p)
        )
        df["read"] = "fq" + df["read"]

        df = (
            df.pivot(columns="read", index=["sample"])
            .droplevel(level=0, axis=1)
            .reset_index()
        )

        return cls(design=df)

    @property
    def fastq_files(self):
        return sorted([*self.design["fq1"], *self.design["fq2"]])

    @property
    def sample_names_all(self):
        return self.design["sample"].to_list()

    @property
    def translation(self):
        fq_translation = {}
        for sample in self.design.itertuples():
            for read in [1, 2]:
                fq_translation[f"{sample.sample}_{read}.fastq.gz"] = os.path.realpath(
                    str(getattr(sample, f"fq{read}"))
                )

        return fq_translation


def check_options(value: object):
    if value in [None, np.nan, ""]:
        return ""
    else:
        return value


<<<<<<< HEAD
def translate_fq_files(wc, samples: GenericFastqSamples, paired: bool=False):
=======
def translate_fq_files(wc, samples: GenericFastqSamples, paired: bool = False):

>>>>>>> f65e1efe
    if paired:
        return {
            "fq1": samples.translation[f"{wc.sample}_1.fastq.gz"],
            "fq2": samples.translation[f"{wc.sample}_2.fastq.gz"],
        }
    else:
        return {"fq": samples.translation[f"{wc.sample}_{wc.read}.fastq.gz"]}


<<<<<<< HEAD
def translate_fq_files_split(wc, samples: GenericFastqSamples, paired: bool=False):
    if paired:
        return [[f"fq1=", samples.translation[f"{wc.sample}_1.fastq.gz"]],
                [f"fq2=", samples.translation[f"{wc.sample}_2.fastq.gz"]]]
    else:
        return [f"fq=", samples.translation[f"{wc.sample}_{wc.read}.fastq.gz"]]
    
=======
>>>>>>> f65e1efe
def get_fq_filestem(wc, samples: GenericFastqSamples):
    fn = samples.translation[f"{wc.sample}_{wc.read}.fastq.gz"]
    basename = os.path.basename(fn)
    return os.path.splitext(basename.replace(".gz", ""))[0]



def get_treatment_file(wc, assay, filetype):

    extension_for_filetype = FILETYPE_TO_EXTENSION_MAPPING[filetype]
    directory_for_filetype = FILETYPE_TO_DIR_MAPPING[filetype]

    treatment = f"seqnado_output/{directory_for_filetype}/{wc.treatment}{extension_for_filetype}"
    
    return treatment

def get_control_file(wc, design,  assay, filetype):

    extension_for_filetype = FILETYPE_TO_EXTENSION_MAPPING[filetype]
    directory_for_filetype = FILETYPE_TO_DIR_MAPPING[filetype]

    if assay == "ChIP":

        df = design.assign(treatment = lambda df: df[["sample", "antibody"]]["sample"].str.cat(df["antibody"], sep="_"))
        sample_row = df.query("treatment == @wc.treatment").iloc[0]
        has_control = not pd.isna(sample_row["control"])

        if has_control:
            control = f"seqnado_output/{directory_for_filetype}/{sample_row['control']}{extension_for_filetype}"
        else:
            control = "NA"
    
    return control


def define_output_files(
    assay: Literal["ChIP", "ATAC", "RNA", "SNP"],
    sample_names: list = None,
    pileup_method: list = None,
    peak_calling_method: list = None,
    make_bigwigs: bool = False,
    call_peaks: bool = False,
    make_heatmaps: bool = False,
    make_ucsc_hub: bool = False,
    call_snps: bool = False,
    annotate_snps: bool = False,
    **kwargs,
) -> list:
    """Define output files for the pipeline"""

    analysis_output = ["seqnado_output/qc/full_qc_report.html"]
    assay_output = []

    if make_ucsc_hub:
        hub_dir = kwargs["ucsc_hub_details"].get("directory")
        hub_name = kwargs["ucsc_hub_details"].get("name")
        hub_file = os.path.join(hub_dir,  f"{hub_name}.hub.txt")
        analysis_output.append(hub_file)


    if assay in ["ChIP", "ATAC"]:

        if make_bigwigs and pileup_method:
            assay_output.extend(
                expand(
                    "seqnado_output/bigwigs/{method}/{sample}.bigWig",
                    sample=sample_names,
                    method=pileup_method,
                )
            )

        if call_peaks and peak_calling_method:
            if assay == "ChIP":
                assay_output.extend(
                    expand(
                        "seqnado_output/peaks/{method}/{ip}.bed",
                        ip=kwargs["sample_names_ip"],
                        method=peak_calling_method,
                    )
                )
            else:
                assay_output.extend(
                    expand(
                        "seqnado_output/peaks/{method}/{sample}.bed",
                        sample=sample_names,
                        method=peak_calling_method,
                    )
                )

        if make_heatmaps:
            assay_output.extend(
                expand(
                    "seqnado_output/heatmap/{method}/{sample}.png",
                    sample=sample_names,
                    method=pileup_method,
                )
            )

    elif assay == "RNA":

        if make_bigwigs and pileup_method:
            assay_output.extend(
                expand(
                    "seqnado_output/bigwigs/{method}/{sample}_{strand}.bigWig",
                    sample=sample_names,
                    method=pileup_method,
                    strand=["plus", "minus"],
                )
            )
        
        if kwargs["run_deseq2"]:
            project_id = kwargs["DESeq2"].get("project_id")
            assay_output.append(f"DESeq2_{project_id}.html") 


        assay_output.extend(
            [
                "seqnado_output/feature_counts/read_counts.tsv",
                *expand(
                    "seqnado_output/aligned/{sample}.bam",
                    sample=sample_names,
                ),
            ]
        )

    elif assay == "SNP":

        if call_snps:
            assay_output.expand(
                "seqnado_output/variant/{sample}_filtered.anno.vcf.gz",
                sample=sample_names,
            )

        if annotate_snps:
            assay_output.append(
                expand(
                    "seqnado_output/variant/{sample}_filtered.stats.txt",
                    sample=sample_names,
                ),
            )

    analysis_output.extend(assay_output)


    return analysis_output



def sample_names_follow_convention(
    df: pd.DataFrame, name_column: str = "basename"
) -> bool:
    naming_pattern_paired = r"(.*)_(.*)_R?[12].fastq(.gz)?"
    naming_pattern_single = r"(.*)_(.*).fastq(.gz)?"

    return (
        df[name_column].str.match(naming_pattern_paired)
        | df[name_column].str.match(naming_pattern_single)
    ).all()


class ChipseqFastqSamples:
    def __init__(self, design):

        # Expected columns: sample, antibody, fq1, fq2, control
        self.design = design
        self.design = self.design.assign(
            paired=(~self.design[["fq1", "fq2"]].isna().any(axis=1))
        )

    @classmethod
    def from_files(cls, files: List) -> "ChipseqFastqSamples":

        df = pd.DataFrame(files, columns=["fn"])

        df[["sample", "read"]] = (
            df["fn"].apply(str).str.extract("(?!.*/)?(.*)_.*_R?([12]).fastq.gz")
        )

        df["sample"] = df["sample"].apply(lambda p: pathlib.Path(p).name)
        df["read"] = "fq" + df["read"]

        df["antibody"] = df["fn"].astype(str).str.split("_").str[-2]

        df = (
            df.pivot(columns="read", index=["sample", "antibody"])
            .droplevel(level=0, axis=1)
            .reset_index()
        )

        df_input = df.loc[df["antibody"].str.lower().str.contains("input")]
        df_input = df_input.assign(
            control=df_input["sample"] + "_" + df_input["antibody"]
        )
        df_ip = df.loc[~df["antibody"].str.lower().str.contains("input")]
        df = df_ip.merge(df_input[["sample", "control"]], on="sample", how="left")

        return cls(design=df)

    @property
    def fastq_ip_files(self):

        fastq_files = []

        for sample in self.design.itertuples():
            if sample.paired:
                for ii, fq in enumerate([sample.fq1, sample.fq2]):
                    fastq_files.append(fq)
            else:
                for fq in getattr(sample, "fq1"):
                    fastq_files.append(fq)
        return sorted(fastq_files)

    @property
    def fastq_control_files(self):

        fastq_files = []

        for sample in self.design.itertuples():
            path = pathlib.Path(sample.fq1).parent
            fqs = [fq for fq in path.glob(f"{sample.control}*.fastq.gz")]
            for fq in fqs:
                fastq_files.append(str(fq))

        return sorted(list(set(fastq_files)))

    @property
    def fastq_files(self):
        return sorted([*self.fastq_ip_files, *self.fastq_control_files])

    @property
    def sample_names_all(self):
        samples_ip = (
            self.design["sample"].apply(pathlib.Path).apply(lambda p: p.name)
            + "_"
            + self.design["antibody"]
        )
        samples_control = pd.Series(
            self.design["control"]
            .dropna()
            .apply(lambda p: pathlib.Path(p).name)
            .unique()
        )
        return pd.concat([samples_ip, samples_control]).to_list()

    @property
    def sample_names_ip(self):
        samples_ip = (
            self.design["sample"].apply(pathlib.Path).apply(lambda p: p.name)
            + "_"
            + self.design["antibody"]
        )
        return samples_ip

    @property
    def sample_names_control(self):
        samples_control = pd.Series(
            self.design["control"]
            .dropna()
            .apply(lambda p: pathlib.Path(p).name)
            .unique()
        )
        return samples_control

    @property
    def antibodies(self):
        return self.design["antibody"].unique()

    @property
    def paired_ip_and_control(self):
        _design = self.design.assign(
            treatment=lambda df: df["sample"] + "_" + df["antibody"]
        )
        return _design.set_index("treatment")["control"].to_dict()


    def _translate_control_samples(self):
        fq_translation = {}
        for fq in self.fastq_control_files:
            for control in self.design["control"]:
                if str(control) in fq:
                    
                    read = re.match(r".*/?.*_R?([12])(?:_001)?.fastq.gz", fq).group(1)
                    fq_translation[f"{control}_{read}.fastq.gz"] = os.path.realpath(fq)

        return fq_translation
    
    def _translate_ip_samples(self):

        fq_translation = {}
        for sample in self.design.itertuples():
            for read, fq in enumerate([sample.fq1, sample.fq2]):

                if os.path.exists(fq):
                    fq_translation[f"{sample.sample}_{sample.antibody}_{read + 1}.fastq.gz"] = os.path.realpath(fq)

        return fq_translation
    
    @property
    def translation(self):
        """Create a dictionary with the fastq files and their new names"""
        fq_translation = {}
        fq_translation.update(self._translate_ip_samples())
        fq_translation.update(self._translate_control_samples())
        return fq_translation

    
<|MERGE_RESOLUTION|>--- conflicted
+++ resolved
@@ -205,12 +205,7 @@
         return value
 
 
-<<<<<<< HEAD
 def translate_fq_files(wc, samples: GenericFastqSamples, paired: bool=False):
-=======
-def translate_fq_files(wc, samples: GenericFastqSamples, paired: bool = False):
-
->>>>>>> f65e1efe
     if paired:
         return {
             "fq1": samples.translation[f"{wc.sample}_1.fastq.gz"],
@@ -220,7 +215,6 @@
         return {"fq": samples.translation[f"{wc.sample}_{wc.read}.fastq.gz"]}
 
 
-<<<<<<< HEAD
 def translate_fq_files_split(wc, samples: GenericFastqSamples, paired: bool=False):
     if paired:
         return [[f"fq1=", samples.translation[f"{wc.sample}_1.fastq.gz"]],
@@ -228,8 +222,6 @@
     else:
         return [f"fq=", samples.translation[f"{wc.sample}_{wc.read}.fastq.gz"]]
     
-=======
->>>>>>> f65e1efe
 def get_fq_filestem(wc, samples: GenericFastqSamples):
     fn = samples.translation[f"{wc.sample}_{wc.read}.fastq.gz"]
     basename = os.path.basename(fn)
