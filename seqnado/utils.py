import hashlib
import os
import pathlib
import re
from collections import defaultdict
from typing import Any, Dict, List, Literal, Optional, Tuple, Union

import numpy as np
import pandas as pd
import snakemake
from loguru import logger
from pydantic import BaseModel, Field, computed_field, validator
from pydantic.dataclasses import dataclass
from snakemake.io import expand

FILETYPE_TO_DIR_MAPPING = {
    "tag": "tag_dirs",
    "bigwig": "bigwigs/deeptools",
    "bam": "aligned",
}

FILETYPE_TO_EXTENSION_MAPPING = {"tag": "/", "bigwig": ".bigWig", "bam": ".bam"}


def is_on(param: str) -> bool:
    """
    Returns True if parameter in "on" values
    On values:
        - true
        - t
        - on
        - yes
        - y
        - 1
    """
    values = ["true", "t", "on", "yes", "y", "1"]
    if str(param).lower() in values:
        return True
    else:
        return False


def is_off(param: str):
    """Returns True if parameter in "off" values"""
    values = ["", "none", "f", "n", "no", "false", "0"]
    if str(param).lower() in values:
        return True
    else:
        return False


def is_none(param: str) -> bool:
    """Returns True if parameter is none"""
    values = ["", "none"]
    if str(param).lower() in values:
        return True
    else:
        return False


def convert_empty_yaml_entry_to_string(param: str) -> str:
    """
    Converts empty yaml entries to string
    """
    if is_none(param):
        return ""
    else:
        return param


def format_config_dict(config: Dict) -> Dict:
    """
    Formats the config dictionary to ensure that all entries are strings.

    """
    for key, value in config.items():
        if isinstance(value, dict):
            config[key] = format_config_dict(value)
        else:
            entry = convert_empty_yaml_entry_to_string(value)

            if is_on(entry):
                config[key] = True
            elif is_off(entry):
                config[key] = False
            elif is_none(entry):
                config[key] = False
            else:
                config[key] = entry

    return config


def get_fastq_files(path: str, recursive=False) -> pd.DataFrame:
    files = (
        pathlib.Path(path).glob("**/*.fastq.gz")
        if recursive
        else pathlib.Path(path).glob("*.fastq.gz")
    )
    return files


def has_bowtie2_index(prefix: str) -> bool:
    """
    Checks if bowtie2 index is present.
    """

    path_prefix = pathlib.Path(prefix).resolve()
    path_dir = path_prefix.parent
    path_prefix_stem = path_prefix.stem

    bowtie2_indices = list(path_dir.glob(f"{path_prefix_stem}*.bt2"))

    if len(bowtie2_indices) > 0:
        return True


def check_options(value: object):
    if value in [None, np.nan, ""]:
        return ""
    elif is_off(value):
        return ""
    else:
        return value


class FastqFile(BaseModel):
    path: pathlib.Path

    def model_post_init(self, *args):
        self.path = pathlib.Path(self.path).resolve()

        if not self.path.exists():
            raise FileNotFoundError(f"{self.path} does not exist.")

    @computed_field
    @property
    def sample_name(self) -> str:
        name = pathlib.Path(str(self.path).removesuffix(".gz")).stem
        if name.endswith("_001"):
            name = name.removesuffix("_001")
        return name

    @computed_field
    @property
    def sample_base(self) -> str:
        to_sub = {
            r"_S\d+_": "_",
            r"_L00\d_": "_",
            r"_R?[12](_001)?$": "_",
            r"__": "_",
            r"_$": "",
        }

        base = self.sample_name
        for pattern, rep in to_sub.items():
            base = re.sub(pattern, rep, base)
        return base

    @computed_field
    @property
    def read_number(self) -> Optional[int]:
        """
        Return the read number of the fastq file.

        Checks multiple regex patterns to find the read number.

        """

        regex_std_illumina_paired = re.compile(r".*_R?([12])(_001)?")
        regexes = [regex_std_illumina_paired]

        for regex in regexes:
            match = regex.match(self.sample_name)
            if match:
                return int(match.group(1))

        logger.warning(
            f"Could not find read number for {self.sample_name} assuming unpaired."
        )

    @computed_field
    @property
    def is_paired(self) -> bool:
        """
        Return True if the fastq file is paired.

        """
        return True if self.read_number else False

    @computed_field
    @property
    def is_lane(self) -> bool:
        """
        Return True if the fastq file is lane split.

        """
        return "_L00" in self.sample_name

    def __lt__(self, other):
        return self.path < other.path

    def __gt__(self, other):
        return self.path > other.path

    def __eq__(self, other):
        return self.path == other.path


class FastqFileIP(FastqFile):
    ip: str = Field(default=None, description="IP performed on the sample")
    is_control: bool = Field(default=None, description="Is the sample a control")

    def model_post_init(self, *args):
        if self.ip is None:
            self.ip = self.predict_ip()

        if self.is_control is None:
            self.is_control = self.predict_is_control()

    def predict_ip(self) -> Optional[str]:
        """
        Predict the IP performed on the sample.

        Uses the sample base to predict the IP performed on the sample.

        """
        try:
            return self.sample_base.split("_")[-1]
        except IndexError:
            logger.warning(f"Could not predict IP for {self.sample_base}")
            return None

    def predict_is_control(self) -> bool:
        """
        Return True if the fastq file is an input.

        """

        input_substrings = ["input", "mock", "igg", "control"]
        return any([substring in self.ip.lower() for substring in input_substrings])

    @computed_field
    @property
    def sample_base_without_ip(self) -> str:
        """
        Return the sample base without the antibody name.

        """
        pattern = f"(_{self.ip})?(_S\\d+)?(_L00\\d)?(_R?[12])?(_001)?"
        base = re.sub(
            pattern,
            "",
            self.sample_name,
        )

        return base


class AssayNonIP(BaseModel):
    name: str = Field(default=None, description="Name of the assay")
    r1: FastqFile
    r2: Optional[FastqFile] = None
    metadata: Optional[dict] = None

    @property
    def fastq_paths(self):
        return [self.r1.path, self.r2.path] if self.is_paired else [self.r1.path]

    @property
    def is_paired(self):
        return self.r2 is not None

    @classmethod
    def from_fastq_files(cls, fq: List[FastqFile], **kwargs):
        """
        Create a SampleInfo object from a list of FastqFiles.

        """

        sample_name = fq[0].sample_base

        if len(fq) == 1:
            return cls(name=sample_name, r1=fq[0], **kwargs)
        elif len(fq) == 2:
            return cls(name=sample_name, r1=fq[0], r2=fq[1], **kwargs)
        else:
            raise ValueError(f"Invalid number of fastq files for {sample_name}.")


class AssayIP(AssayNonIP):
    name: str = Field(default=None, description="Name of the assay")
    r1: FastqFileIP
    r2: Optional[FastqFileIP] = None
    metadata: Optional[dict] = None

    @property
    def is_control(self) -> bool:
        return self.r1.is_control


class ExperimentIP(BaseModel):
    ip_files: AssayIP
    control_files: AssayIP = None
    name: str = Field(default=None, description="Name of the assay")
    ip: str = Field(default=None, description="IP performed on the sample")
    control: Optional[str] = Field(
        default=None, description="IP performed on the control"
    )
    metadata: Optional[dict] = None

    def model_post_init(self, *args) -> None:
        if self.name is None:
            self.name = (
                f"{self.ip_files.r1.sample_base_without_ip}_{self.ip_files.r1.ip}"
            )

        if self.ip is None:
            self.ip = self.ip_files.r1.ip

        if self.control is None and self.control_files is not None:
            self.control = self.control_files.r1.ip

    @classmethod
    def from_fastq_files(cls, fq: List[FastqFileIP], **kwargs):
        """
        Create a Experiment object from a list of FastqFiles.

        """

        fq_ip = [f for f in fq if not f.is_control]
        fq_control = [f for f in fq if f.is_control]

        assert len(fq_ip) > 0, "No IP files found"
        assert len(fq_ip) < 3, "Too many IP files found"
        assert len(fq_control) < 3, "Too many control files found"

        if len(fq_control) == 0:
            return cls(ip_files=AssayIP.from_fastq_files(fq_ip, **kwargs), **kwargs)
        else:
            return cls(
                ip_files=AssayIP.from_fastq_files(fq_ip, **kwargs),
                control_files=AssayIP.from_fastq_files(fq_control, **kwargs),
                **kwargs,
            )


class Design(BaseModel):
    assays: Dict[str, AssayNonIP] = Field(
        default_factory=dict,
        description="Dictionary of assay classes keyed by sample name",
    )

    @computed_field
    @property
    def sample_names(self) -> List[str]:
        return list(self.assays.keys())

    @computed_field
    @property
    def fastq_paths(self) -> List[pathlib.Path]:
        paths = []
        for assay in self.assays.values():
            paths.append(assay.r1.path)
            if assay.r2 is not None:
                paths.append(assay.r2.path)

        return paths

    def query(self, sample_name: str) -> AssayNonIP:
        return self.assays[sample_name]

    @classmethod
    def from_fastq_files(cls, fq: List[FastqFile], **kwargs):
        """
        Create a SampleInfo object from a list of FastqFiles.

        """

        sample_names = set([f.sample_base for f in fq])
        assays = {}
        for sample_name in sample_names:
            assays[sample_name] = AssayNonIP.from_fastq_files(
                [f for f in fq if f.sample_base == sample_name], **kwargs
            )

        return cls(assays=assays, **kwargs)

    @classmethod
    def from_directory(
        cls, path: pathlib.Path, metadata: Dict[str, Any] = None, **kwargs
    ):
        """
        Create a SampleInfo object from a directory of fastq files.

        """

        fq = list(pathlib.Path(path).glob("*.fastq.gz"))
        fq = sorted([FastqFile(path=f) for f in fq])
        return cls.from_fastq_files(fq, metadata=metadata, **kwargs)

    @classmethod
    def from_dataframe(cls, df: pd.DataFrame, simplified: bool = True, **kwargs):
        assays = {}
        for assay_name, row in df.iterrows():
            if simplified:
                metadata = {}
                for k, v in row.items():
                    if k not in ["r1", "r2"]:
                        metadata[k] = v
                assays[assay_name] = AssayNonIP(
                    name=assay_name,
                    r1=FastqFile(path=row["r1"]),
                    r2=FastqFile(path=row["r2"]),
                    metadata=metadata,
                )
            else:
                raise NotImplementedError("Not implemented")
        return cls(assays=assays, **kwargs)

    def to_dataframe(self, simplify: bool = True) -> pd.DataFrame:
        """
        Return the SampleInfo object as a pandas DataFrame.

        """

        if not simplify:
            df = pd.DataFrame.from_dict(
                {k: v.model_dump() for k, v in self.assays.items()}, orient="index"
            )
        else:
            data = {}
            for assay_name, assay in self.assays.items():
                data[assay_name] = {}
                data[assay_name]["r1"] = assay.r1.path
                if assay.r2 is not None:
                    data[assay_name]["r2"] = assay.r2.path

                if assay.metadata is not None:
                    for k, v in assay.metadata.items():
                        data[assay_name][k] = v

            df = pd.DataFrame.from_dict(data, orient="index")

        return df


class DesignIP(BaseModel):
    assays: Dict[str, ExperimentIP] = Field(
        default_factory=dict,
        description="Dictionary of experiment classes keyed by sample name",
    )

    @computed_field
    @property
    def sample_names_ip(self) -> List[str]:
        sample_names = set()
        for experiment in self.assays.values():
            sample_names.add(experiment.ip_files.name)

        return list(sample_names)

    @property
    def sample_names_control(self) -> List[str]:
        sample_names = set()
        for experiment in self.assays.values():
            if experiment.control is not None:
                sample_names.add(experiment.control_files.name)

        if all([s is None for s in sample_names]):
            return []
        else:
            return list(sample_names)

    @property
    def sample_names(self) -> List[str]:
        return self.sample_names_ip + self.sample_names_control

    @property
    def ip_names(self) -> List[str]:
        return list(set([experiment.ip for experiment in self.assays.values()]))

    @property
    def control_names(self) -> List[str]:
        names = list(set([experiment.control for experiment in self.assays.values()]))
        if all([s is None for s in names]):
            return []
        else:
            return names

    @computed_field
    @property
    def fastq_paths(self) -> List[pathlib.Path]:
        paths = []
        for experiment in self.assays.values():
            paths.extend(experiment.ip_files.fastq_paths)

            if experiment.control_files is not None:
                paths.extend(experiment.control_files.fastq_paths)

        return paths

    def query(self, sample_name: str, ip: str, control: str = None) -> ExperimentIP:
        """
        Extract an experiment from the design.
        """

        for experiment in self.assays.values():
            if experiment.name == f"{sample_name}_{ip}":
                if control is not None:
                    if experiment.control == control:
                        return experiment
                else:
                    return experiment

        raise ValueError(
            f"Could not find experiment with sample name {sample_name} and ip {ip} and control {control}"
        )

    @classmethod
    def from_fastq_files(cls, fq: List[FastqFileIP], **kwargs):
        """
        Create a SampleInfo object from a list of FastqFiles.

        """

        ## Run through the list and pair upt the read1 and read2 files
        ## If there is only one file, then it is the read1 file
        import itertools

        # Collate the fastq files by sample name
        fq = sorted(fq)
        fastq_collated = dict()
        for f in fq:
            if f.sample_base not in fastq_collated:
                fastq_collated[f.sample_base] = dict()
                fastq_collated[f.sample_base][f.read_number or 1] = f
            else:
                fastq_collated[f.sample_base][f.read_number] = f

        # Create the assays
        assays = {}
        for sample_name, fastq_files in fastq_collated.items():
            assays[sample_name] = AssayIP(
                name=sample_name, r1=fastq_files[1], r2=fastq_files.get(2), **kwargs
            )

        # Create the experiments
        experiments = {}

        for base, assay in itertools.groupby(
            assays.values(), lambda x: x.r1.sample_base_without_ip
        ):
            assay = list(assay)

            if len(assay) == 1:
                experiments[assay[0].name] = ExperimentIP(ip_files=assay[0], **kwargs)
            elif len(assay) == 2 and any([a.is_control for a in assay]):
                ip = [a for a in assay if not a.is_control][0]
                control = [a for a in assay if a.is_control][0]
                experiments[ip.name] = ExperimentIP(
                    ip_files=ip, control_files=control, **kwargs
                )
            elif len(assay) >= 2 and not any([a.is_control for a in assay]):
                for a in assay:
                    experiments[a.name] = ExperimentIP(ip_files=a, **kwargs)

            elif len(assay) >= 2 and any([a.is_control for a in assay]):
                logger.warning(f"Multiple controls for {assay[0].name}")
                logger.warning("Will generate all possible combinations")
                ip = [a for a in assay if not a.is_control]
                control = [a for a in assay if a.is_control]

                for combination in itertools.product(ip, control):
                    experiments[combination[0].name] = ExperimentIP(
                        ip_files=combination[0], control_files=combination[1], **kwargs
                    )

        return cls(assays=experiments, **kwargs)

    @classmethod
    def from_directory(
        cls, path: pathlib.Path, metadata: Dict[str, Any] = None, **kwargs
    ):
        """
        Create a SampleInfo object from a directory of fastq files.

        """

        fq = list(pathlib.Path(path).glob("*.fastq.gz"))
        fq = sorted([FastqFileIP(path=f) for f in fq])
        return cls.from_fastq_files(fq, metadata=metadata, **kwargs)

    def to_dataframe(self, simplify: bool = True):
        """
        Return the SampleInfo object as a pandas DataFrame.

        """

        data = {}
        for experiment_name, experiment in self.assays.items():
            data[experiment_name] = {}
            data[experiment_name]["ip_r1"] = experiment.ip_files.r1.path
            if experiment.ip_files.r2 is not None:
                data[experiment_name]["ip_r2"] = experiment.ip_files.r2.path

            if experiment.control_files is not None:
                data[experiment_name]["control_r1"] = experiment.control_files.r1.path
                if experiment.control_files.r2 is not None:
                    data[experiment_name][
                        "control_r2"
                    ] = experiment.control_files.r2.path

            if experiment.metadata is not None:
                for k, v in experiment.metadata.items():
                    data[experiment_name][k] = v

            data[experiment_name]["ip"] = experiment.ip
            data[experiment_name]["control"] = experiment.control

        df = pd.DataFrame.from_dict(data, orient="index")

        return df

    @classmethod
    def from_dataframe(cls, df: pd.DataFrame, simplified: bool = True, **kwargs):

        experiments = {}
        for experiment_name, row in df.iterrows():
            if simplified:
                # Add the metadata
                metadata = {}
                for k, v in row.items():
                    if k not in [
                        "ip_r1",
                        "ip_r2",
                        "control_r1",
                        "control_r2",
                        "ip",
                        "control",
                    ]:
                        metadata[k] = v

                # Add the experiment
                ip = row["ip"]
                control = row["control"]

                if "control_r1" not in row:
                    experiments[experiment_name] = ExperimentIP(
                        ip_files=AssayIP(
                            name=experiment_name,
                            r1=FastqFileIP(path=row["ip_r1"]),
                            r2=(
                                FastqFileIP(path=row["ip_r2"])
                                if "ip_r2" in row
                                else None
                            ),
                        ),
                        ip=ip,
                        control=None,
                        metadata=metadata,
                    )
                else:
                    experiments[experiment_name] = ExperimentIP(
                        ip_files=AssayIP(
                            name=experiment_name,
                            r1=FastqFileIP(path=row["ip_r1"]),
                            r2=(
                                FastqFileIP(path=row["ip_r2"])
                                if "ip_r2" in row
                                else None
                            ),
                        ),
                        control_files=AssayIP(
                            name=experiment_name,
                            r1=FastqFileIP(path=row["control_r1"]),
                            r2=(
                                FastqFileIP(path=row["control_r2"])
                                if "control_r2" in row
                                else None
                            ),
                        ),
                        ip=ip,
                        control=control,
                        metadata=metadata,
                    )
            else:
                raise NotImplementedError("Not implemented")

        return cls(assays=experiments, **kwargs)


def symlink_file(
    output_dir: pathlib.Path, source_path: pathlib.Path, new_file_name: str
):
    """
    Create a symlink in the output directory with the new file name.
    """
    new_path = output_dir / new_file_name
    if not new_path.exists():
        try:
            new_path.symlink_to(source_path.resolve())
        except FileExistsError:
            logger.warning(f"Symlink for {new_path} already exists.")


def symlink_fastq_files(
    design: Union[Design, DesignIP], output_dir: str = "seqnado_output/fastqs/"
) -> None:
    """
    Symlink the fastq files to the output directory.
    """
    output_dir = pathlib.Path(output_dir)
    output_dir.mkdir(parents=True, exist_ok=True)

    if isinstance(design, Design):
        for assay_name, assay in design.assays.items():
            symlink_file(output_dir, assay.r1.path, f"{assay_name}_1.fastq.gz")
            if assay.is_paired:
                symlink_file(output_dir, assay.r2.path, f"{assay_name}_2.fastq.gz")

    elif isinstance(design, DesignIP):
        for experiment_name, experiment in design.assays.items():
            # IP files
            ip_assay = experiment.ip_files
            symlink_file(output_dir, ip_assay.r1.path, f"{ip_assay.name}_1.fastq.gz")
            if ip_assay.is_paired:
                symlink_file(
                    output_dir, ip_assay.r2.path, f"{ip_assay.name}_2.fastq.gz"
                )

            if experiment.control_files:
                control_assay = experiment.control_files
<<<<<<< HEAD
                control_r1_name = control_assay.r1.path.name.replace("R1", "1")
                symlink_file(output_dir, control_assay.r1.path, control_r1_name)
                if control_assay.is_paired:
                    control_r2_name = control_assay.r2.path.name.replace("R2", "2")
=======
                control_r1_name = control_assay.r1.path.name
                symlink_file(output_dir, control_assay.r1.path, control_r1_name)
                if control_assay.is_paired:
                    control_r2_name = control_assay.r2.path.name
>>>>>>> c15d43db
                    symlink_file(output_dir, control_assay.r2.path, control_r2_name)


def define_output_files(
    snakemake_design: Union[Design, DesignIP],
    assay: Literal["ChIP", "ATAC", "RNA", "SNP"],
    fastq_screen: bool = False,
    chip_spikein_normalisation: bool = False,
    sample_names: list = None,
    pileup_method: list = None,
    peak_calling_method: list = None,
    make_bigwigs: bool = False,
    call_peaks: bool = False,
    make_heatmaps: bool = False,
    make_ucsc_hub: bool = False,
    call_snps: bool = False,
    annotate_snps: bool = False,
    **kwargs,
) -> list:
    """Define output files for the pipeline"""

    analysis_output = [
        "seqnado_output/qc/fastq_raw_qc.html",
        "seqnado_output/qc/fastq_trimmed_qc.html",
        "seqnado_output/qc/alignment_raw_qc.html",
        "seqnado_output/qc/alignment_filtered_qc.html",
        "seqnado_output/design.csv",
    ]
    assay_output = []

    if fastq_screen:
        assay_output.append("seqnado_output/qc/full_fastqscreen_report.html")

    if kwargs["remove_pcr_duplicates_method"] == "picard":
        analysis_output.append("seqnado_output/qc/library_complexity_qc.html")

    if make_heatmaps:
        assay_output.extend(
            [
                "seqnado_output/heatmap/heatmap.pdf",
                "seqnado_output/heatmap/metaplot.pdf",
            ]
        )

    if make_ucsc_hub:
        hub_dir = pathlib.Path(kwargs["ucsc_hub_details"]["directory"])
        hub_name = kwargs["ucsc_hub_details"]["name"]
        hub_txt = hub_dir / f"{hub_name}.hub.txt"
        analysis_output.append(str(hub_txt))

    if assay in ["ChIP", "ATAC"]:
        if assay == "ChIP" and chip_spikein_normalisation:
            if assay == "ChIP":
                assay_output.extend(
                    [
                        "seqnado_output/qc/full_fastqscreen_report.html",
                        "seqnado_output/normalisation_factors.tsv",
                    ]
                )

        if make_bigwigs and pileup_method:
            assay_output.extend(
                expand(
                    "seqnado_output/bigwigs/{method}/{sample}.bigWig",
                    sample=sample_names,
                    method=pileup_method,
                )
            )

        if call_peaks and peak_calling_method:
            if assay == "ChIP":
                # Add peak calling output
                assay_output.extend(
                    expand(
                        "seqnado_output/peaks/{method}/{ip}.bed",
                        ip=kwargs["ip"],
                        method=peak_calling_method,
                    )
                )

            else:
                assay_output.extend(
                    expand(
                        "seqnado_output/peaks/{method}/{sample}.bed",
                        sample=sample_names,
                        method=peak_calling_method,
                    )
                )

        if "merge" in snakemake_design.to_dataframe().columns:
            for group_name, df in snakemake_design.to_dataframe().groupby("merge"):
                assay_output.extend(
                    expand(
                        "seqnado_output/peaks/consensus/{group_name}.bed",
                        group_name=group_name,
                    )
                )

    elif assay == "RNA":
        assay_output.extend(
            [
                "seqnado_output/feature_counts/read_counts.tsv",
                *expand(
                    "seqnado_output/aligned/{sample}.bam",
                    sample=sample_names,
                ),
            ]
        )

        if make_bigwigs and pileup_method:
            assay_output.extend(
                expand(
                    "seqnado_output/bigwigs/{method}/{sample}_{strand}.bigWig",
                    sample=sample_names,
                    method=pileup_method,
                    strand=["plus", "minus"],
                )
            )

        if kwargs["run_deseq2"]:
            if kwargs["can_run_deseq2"]:
                assay_output.append(f"deseq2_{kwargs['project_name']}.html")
            else:
                logger.warning(
                    "Not running DESeq2 as no 'deseq2' column in design file."
                )

    elif assay == "SNP":
        if call_snps:
            assay_output.expand(
                "seqnado_output/variant/{sample}_filtered.anno.vcf.gz",
                sample=sample_names,
            )

        if annotate_snps:
            assay_output.append(
                expand(
                    "seqnado_output/variant/{sample}_filtered.stats.txt",
                    sample=sample_names,
                ),
            )

    analysis_output.extend(assay_output)

    return analysis_output<|MERGE_RESOLUTION|>--- conflicted
+++ resolved
@@ -731,17 +731,10 @@
 
             if experiment.control_files:
                 control_assay = experiment.control_files
-<<<<<<< HEAD
                 control_r1_name = control_assay.r1.path.name.replace("R1", "1")
                 symlink_file(output_dir, control_assay.r1.path, control_r1_name)
                 if control_assay.is_paired:
                     control_r2_name = control_assay.r2.path.name.replace("R2", "2")
-=======
-                control_r1_name = control_assay.r1.path.name
-                symlink_file(output_dir, control_assay.r1.path, control_r1_name)
-                if control_assay.is_paired:
-                    control_r2_name = control_assay.r2.path.name
->>>>>>> c15d43db
                     symlink_file(output_dir, control_assay.r2.path, control_r2_name)
 
 
