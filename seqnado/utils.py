--- conflicted
+++ resolved
@@ -202,13 +202,8 @@
                     strand=["plus", "minus"],
                 )
             )
-<<<<<<< HEAD
-            
+
         if run_deseq2:
-=======
-
-        if kwargs["run_deseq2"]:
->>>>>>> b5117285
             project_id = kwargs["deseq2"].get("project_id")
             assay_output.append(f"DESeq2_{project_id}.html")
 
