name: Python package

on: [push]

jobs:
  Test:
    if: github.event_name == 'pull_request' || github.event_name == 'push'
    runs-on: ubuntu-latest
    strategy:
      matrix:
        test: ["config", "design", "pipeline"]
        assay: ["atac", "chip-rx", "chip", "rna-rx", "rna", "snp"]

    steps:
      - uses: actions/checkout@v3

      - name: Cache dependencies
        id: cache-env
        uses: actions/cache@v3
        with:
          path: |
            ~/.conda
            ~/.cache/pip
          key: ${{ runner.os }}-env-${{ hashFiles('**/testing.yml') }}
          restore-keys: |
            ${{ runner.os }}-env-

<<<<<<< HEAD
      - name: Setup conda
=======
      - name: Set up conda using miniforge
>>>>>>> f85fd9e4
        uses: conda-incubator/setup-miniconda@v3
        with:
          environment-file: testing.yml
          miniforge-variant: Mambaforge
          miniforge-version: latest
          use-mamba: true

<<<<<<< HEAD
      - name: Install package
=======
      - name: Install the package
>>>>>>> f85fd9e4
        shell: pwsh
        run: |
          pip install .

<<<<<<< HEAD
      - name: Cache singularity
        if: matrix.test == 'pipeline'
        id: cache-singularity
        uses: actions/cache@v3
        with:
          path: ~/.apptainer
          key: ${{ runner.os }}-singularity-${{ hashFiles('tmp/*') }}
          restore-keys: |
            ${{ runner.os }}-singularity-

=======
>>>>>>> f85fd9e4
      - uses: eWaterCycle/setup-apptainer@v2
        if: matrix.test == 'pipeline'
        with:
          apptainer-version: 1.1.2

      - name: Add singularity hub remote
        if: matrix.test == 'pipeline'
        shell: pwsh
        run: |
          apptainer remote add --no-login SylabsCloud cloud.sylabs.io
          apptainer remote use SylabsCloud

<<<<<<< HEAD
      - name: Pull singularity images
        if: matrix.test == 'pipeline' && steps.cache-singularity.outputs.cache-hit != 'true'
        shell: bash
        run: |
          echo "Pulling singularity images from the remote repository..."
          mkdir -p tmp
          if [[ "${{ matrix.test }}" == "pipeline" ]]; then
            apptainer pull --force library://asmith151/seqnado/seqnado_pipeline:latest
          elif [[ "${{ matrix.assay }}" == "atac" || "${{ matrix.assay }}" == "chip" ]]; then
            apptainer pull --force library://asmith151/seqnado/seqnado_extra:latest
          elif [[ "${{ matrix.assay }}" == "rna-rx" ]]; then
            apptainer pull --force library://asmith151/seqnado/seqnado_report:latest
          fi

      - name: Test ${{ matrix.test }} ${{ matrix.assay }}
        shell: pwsh
        env:
          TMPDIR: /tmp
=======
      - name: Test ${{ matrix.test }} ${{ matrix.assay }}
        shell: pwsh
>>>>>>> f85fd9e4
        run: |
          pytest tests/test_pipelines.py::test_${{ matrix.test }}[${{ matrix.assay }}] -vv -s --cores 4<|MERGE_RESOLUTION|>--- conflicted
+++ resolved
@@ -5,9 +5,13 @@
 jobs:
   Test:
     if: github.event_name == 'pull_request' || github.event_name == 'push'
+  Test:
+    if: github.event_name == 'pull_request' || github.event_name == 'push'
     runs-on: ubuntu-latest
     strategy:
       matrix:
+        test: ["config", "design", "pipeline"]
+        assay: ["atac", "chip-rx", "chip", "rna-rx", "rna", "snp"]
         test: ["config", "design", "pipeline"]
         assay: ["atac", "chip-rx", "chip", "rna-rx", "rna", "snp"]
 
@@ -25,11 +29,7 @@
           restore-keys: |
             ${{ runner.os }}-env-
 
-<<<<<<< HEAD
       - name: Setup conda
-=======
-      - name: Set up conda using miniforge
->>>>>>> f85fd9e4
         uses: conda-incubator/setup-miniconda@v3
         with:
           environment-file: testing.yml
@@ -37,16 +37,11 @@
           miniforge-version: latest
           use-mamba: true
 
-<<<<<<< HEAD
       - name: Install package
-=======
-      - name: Install the package
->>>>>>> f85fd9e4
         shell: pwsh
         run: |
           pip install .
 
-<<<<<<< HEAD
       - name: Cache singularity
         if: matrix.test == 'pipeline'
         id: cache-singularity
@@ -57,8 +52,6 @@
           restore-keys: |
             ${{ runner.os }}-singularity-
 
-=======
->>>>>>> f85fd9e4
       - uses: eWaterCycle/setup-apptainer@v2
         if: matrix.test == 'pipeline'
         with:
@@ -71,7 +64,6 @@
           apptainer remote add --no-login SylabsCloud cloud.sylabs.io
           apptainer remote use SylabsCloud
 
-<<<<<<< HEAD
       - name: Pull singularity images
         if: matrix.test == 'pipeline' && steps.cache-singularity.outputs.cache-hit != 'true'
         shell: bash
@@ -90,9 +82,5 @@
         shell: pwsh
         env:
           TMPDIR: /tmp
-=======
-      - name: Test ${{ matrix.test }} ${{ matrix.assay }}
-        shell: pwsh
->>>>>>> f85fd9e4
         run: |
           pytest tests/test_pipelines.py::test_${{ matrix.test }}[${{ matrix.assay }}] -vv -s --cores 4