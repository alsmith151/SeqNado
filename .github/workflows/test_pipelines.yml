name: Python package

on: [push]

jobs:
  Test:
    if: github.event_name == 'pull_request' || github.event_name == 'push'
    runs-on: ubuntu-latest
    strategy:
      matrix:
        test: ["config", "design", "pipeline"]
        assay: ["atac", "chip-rx", "chip", "rna-rx", "rna", "snp"]

    steps:
      - uses: actions/checkout@v3

      - name: Cache dependencies
        id: cache-env
        uses: actions/cache@v3
        with:
          path: |
            ~/.conda
            ~/.cache/pip
          key: ${{ runner.os }}-env-${{ hashFiles('**/testing.yml') }}
          restore-keys: |
            ${{ runner.os }}-env-
      - name: Setup conda
        uses: conda-incubator/setup-miniconda@v3
        with:
          environment-file: testing.yml
          miniforge-version: latest

      - name: Install package
        shell: pwsh
        run: |
          pip install .
      - name: Cache singularity
        if: matrix.test == 'pipeline'
        id: cache-singularity
        uses: actions/cache@v3
        with:
          path: ~/.apptainer
          key: ${{ runner.os }}-singularity-${{ hashFiles('tmp/*') }}
          restore-keys: |
            ${{ runner.os }}-singularity-    
      - uses: eWaterCycle/setup-apptainer@v2
        if: matrix.test == 'pipeline'
        with:
<<<<<<< HEAD
          apptainer-version: 1.3.4 # CCB version is 1.3.4

=======
          apptainer-version: 1.3.4
>>>>>>> 92a602b7
      - name: Add singularity hub remote
        if: matrix.test == 'pipeline'
        shell: pwsh
        run: |
          apptainer remote add --no-login SylabsCloud cloud.sylabs.io
          apptainer remote use SylabsCloud
      - name: Pull singularity images
        if: matrix.test == 'pipeline' && steps.cache-singularity.outputs.cache-hit != 'true'
        shell: bash
        run: |
          echo "Pulling singularity images from the remote repository..."
          mkdir -p tmp
          if [[ "${{ matrix.test }}" == "pipeline" ]]; then
            apptainer pull --force library://asmith151/seqnado/seqnado_pipeline:latest
          elif [[ "${{ matrix.assay }}" == "atac" || "${{ matrix.assay }}" == "chip" ]]; then
            apptainer pull --force library://asmith151/seqnado/seqnado_extra:latest
          elif [[ "${{ matrix.assay }}" == "rna-rx" ]]; then
            apptainer pull --force library://asmith151/seqnado/seqnado_report:latest
          fi
      - name: Test ${{ matrix.test }} ${{ matrix.assay }}
        shell: pwsh
        env:
          TMPDIR: /tmp
        run: |
          pytest tests/test_pipelines.py::test_${{ matrix.test }}[${{ matrix.assay }}] -vv -s --cores 4<|MERGE_RESOLUTION|>--- conflicted
+++ resolved
@@ -46,12 +46,7 @@
       - uses: eWaterCycle/setup-apptainer@v2
         if: matrix.test == 'pipeline'
         with:
-<<<<<<< HEAD
-          apptainer-version: 1.3.4 # CCB version is 1.3.4
-
-=======
           apptainer-version: 1.3.4
->>>>>>> 92a602b7
       - name: Add singularity hub remote
         if: matrix.test == 'pipeline'
         shell: pwsh
